--- conflicted
+++ resolved
@@ -32,8 +32,8 @@
 // Apply logging options and store format preference
 let globalFormat: 'human' | 'json' = 'human';
 
-// Store coreAPI instance to access in preAction hook
-let coreAPIInstance: ReturnType<typeof createCoreAPI> | null = null;
+// Store coreApi instance to access in preAction hook
+let coreApiInstance: ReturnType<typeof createCoreApi> | null = null;
 
 program.hook('preAction', () => {
   const opts = program.opts();
@@ -50,9 +50,9 @@
   globalFormat = format as 'human' | 'json';
   setGlobalOutputMode({ json: format === 'json' });
 
-  // Update output format on coreAPI if available
-  if (coreAPIInstance) {
-    coreAPIInstance.output.setFormat(globalFormat);
+  // Update output format on coreApi if available
+  if (coreApiInstance) {
+    coreApiInstance.output.setFormat(globalFormat);
   }
 });
 
@@ -66,17 +66,13 @@
     console.error('🚀 Starting Hedera CLI...');
 
     // Create plugin manager
-<<<<<<< HEAD
-    const coreAPI = createCoreAPI();
-    coreAPIInstance = coreAPI;
+    const coreApi = createCoreApi();
+    coreApiInstance = coreApi;
 
     // Set initial output format
-    coreAPI.output.setFormat(globalFormat);
+    coreApi.output.setFormat(globalFormat);
 
-=======
-    const coreAPI = createCoreApi();
->>>>>>> be2965a3
-    const pluginManager = new PluginManager(coreAPI);
+    const pluginManager = new PluginManager(coreApi);
 
     // Set default plugins
     pluginManager.setDefaultPlugins([
