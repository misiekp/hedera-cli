/**
 * Token Create Command Handler
 * Handles token creation operations using the Core API
 */
import { CommandHandlerArgs } from '../../../core';
import { CoreApi } from '../../../core';
import { Logger } from '../../../core';
import { TransactionResult } from '../../../core';
import { SupportedNetwork } from '../../../core/types/shared.types';
import { Transaction as HederaTransaction } from '@hashgraph/sdk';
import { ZustandTokenStateHelper } from '../zustand-state-helper';
import { TokenData, safeValidateTokenCreateParams } from '../schema';
import {
  resolveTreasuryParameter,
  resolveKeyParameter,
} from '../resolver-helper';
import { formatError } from '../../../utils/errors';
import { processBalanceInput } from '../../../core/utils/process-balance-input';
import { TokenCreateParams } from '../../../core/types/token.types';

/**
 * Determines the final max supply value for FINITE supply tokens
 * @param maxSupply - The max supply value (if provided)
 * @param initialSupply - The initial supply value
 * @returns The calculated final max supply (defaults to initialSupply if not provided)
 */
function determineFiniteMaxSupply(
  maxSupply: number | undefined,
  initialSupply: number,
): number {
  if (maxSupply !== undefined) {
    if (maxSupply < initialSupply) {
      throw new Error(
        `Max supply (${maxSupply}) cannot be less than initial supply (${initialSupply})`,
      );
    }
    return maxSupply;
  }
  // Default to initial supply if no max supply specified for finite tokens
  return initialSupply;
}

/**
 * Treasury resolution result
 */
interface TreasuryResolution {
  treasuryId: string;
  keyRefId?: string;
  useCustom: boolean;
}

/**
 * Resolves the treasury account to use for token creation
 * @param api - Core API instance
 * @param treasuryId - Optional custom treasury ID
 * @param treasuryKeyRefId - Optional custom treasury key reference
 * @param treasuryPublicKey - Optional custom treasury public key
 * @returns Treasury resolution result
 */
function resolveTreasuryAccount(
  api: CoreApi,
  treasuryId?: string,
  treasuryKeyRefId?: string,
  treasuryPublicKey?: string,
): TreasuryResolution {
  if (treasuryId && treasuryKeyRefId && treasuryPublicKey) {
    return {
      treasuryId,
      keyRefId: treasuryKeyRefId,
      useCustom: true,
    };
  }

  // No treasury provided - get operator info (required for token creation)
  const currentNetwork = api.network.getCurrentNetwork();
  const operator = api.network.getOperator(currentNetwork);
  if (!operator) {
    throw new Error(
      'No operator credentials found. Please set up your Hedera account credentials or provide a treasury account.',
    );
  }

  return {
    treasuryId: operator.accountId,
    useCustom: false,
  };
}

/**
 * Executes the token creation transaction
 * @param api - Core API instance
 * @param transaction - Token creation transaction
 * @param treasury - Treasury resolution result
 * @param logger - Logger instance
 * @param adminKeyRefId - Optional admin key reference Id
 * @returns Transaction result
 */
async function executeTokenCreation(
  api: CoreApi,
  transaction: HederaTransaction,
  treasury: TreasuryResolution,
  logger: Logger,
  adminKeyRefId?: string,
): Promise<TransactionResult> {
  if (adminKeyRefId) {
    const tx = api.txExecution.freezeTx(transaction);
    // @TODO - Migrate from signTransaction to keep consistent with other usages
    await api.kms.signTransaction(tx, adminKeyRefId);
  }

  if (treasury.useCustom && treasury.keyRefId) {
    logger.debug(`Signing with custom treasury key`);
    return await api.txExecution.signAndExecuteWith(transaction, {
      keyRefId: treasury.keyRefId,
    });
  }

  logger.debug(`Signing with operator key`);
  return await api.txExecution.signAndExecute(transaction);
}

/**
 * Builds the token data object for state storage
 * @param result - Transaction result
 * @param params - Token creation parameters
 * @returns Token data object
 */
function buildTokenData(
  result: TransactionResult,
  params: {
    name: string;
    symbol: string;
    treasuryId: string;
    decimals: number;
    initialSupply: number;
    supplyType: string;
    adminPublicKey: string;
    treasuryPublicKey?: string;
    network: SupportedNetwork;
  },
): TokenData {
  return {
    tokenId: result.tokenId!,
    name: params.name,
    symbol: params.symbol,
    treasuryId: params.treasuryId,
    decimals: params.decimals,
    initialSupply: params.initialSupply,
    supplyType: params.supplyType.toUpperCase() as 'FINITE' | 'INFINITE',
    maxSupply:
      params.supplyType.toUpperCase() === 'FINITE' ? params.initialSupply : 0,
    keys: {
      adminKey: params.adminPublicKey,
      supplyKey: '',
      wipeKey: '',
      kycKey: '',
      freezeKey: '',
      pauseKey: '',
      feeScheduleKey: '',
      treasuryKey: params.treasuryPublicKey || '',
    },
    network: params.network,
    associations: [],
    customFees: [],
  };
}

/**
 * Logs token creation success details
 * @param result - Transaction result
 * @param params - Token creation parameters
 * @param logger - Logger instance
 */
function logTokenCreationSuccess(
  result: TransactionResult,
  params: {
    name: string;
    symbol: string;
    treasuryId: string;
    decimals: number;
    initialSupply: number;
    supplyType: string;
  },
  logger: Logger,
): void {
  logger.log(`✅ Token created successfully!`);
  logger.log(`   Token ID: ${result.tokenId!}`);
  logger.log(`   Name: ${params.name}`);
  logger.log(`   Symbol: ${params.symbol}`);
  logger.log(`   Treasury: ${params.treasuryId}`);
  logger.log(`   Decimals: ${params.decimals}`);
  logger.log(`   Initial Supply: ${params.initialSupply}`);
  logger.log(`   Supply Type: ${params.supplyType}`);
  logger.log(`   Transaction ID: ${result.transactionId}`);
}

export async function createTokenHandler(args: CommandHandlerArgs) {
  const { api, logger } = args;

  // Validate command parameters
  const validationResult = safeValidateTokenCreateParams(args.args);
  if (!validationResult.success) {
    logger.error('❌ Invalid command parameters:');
    validationResult.error.errors.forEach((error) => {
      logger.error(`   - ${error.path.join('.')}: ${error.message}`);
    });
    process.exit(1);
    return; // Ensure execution stops (for testing with mocked process.exit)
  }

  // Initialize token state helper
  const tokenState = new ZustandTokenStateHelper(api.state, logger);

  // Use validated parameters with defaults
  const validatedParams = validationResult.data;
  const name = validatedParams.tokenName;
  const symbol = validatedParams.symbol;
  const decimals = validatedParams.decimals || 0;
  const rawInitialSupply = validatedParams.initialSupply || 1000000;
  // Convert display units to raw token units
  const initialSupply = processBalanceInput(
    rawInitialSupply,
    decimals,
  ).toNumber();
  const supplyType = validatedParams.supplyType || 'INFINITE';
<<<<<<< HEAD
  const maxSupply = validatedParams.maxSupply
    ? processBalanceInput(validatedParams.maxSupply, decimals).toNumber()
    : undefined;
  const alias = validatedParams.alias;
=======
  const maxSupply = validatedParams.maxSupply;
  const alias = validatedParams.name;
>>>>>>> c19381c8

  // Check if alias already exists on the current network
  const network = api.network.getCurrentNetwork();
  api.alias.availableOrThrow(alias, network);

  // Resolve treasury parameter (alias or treasury-id:treasury-key) if provided
  let treasuryId: string | undefined;
  let treasuryKeyRefId: string | undefined;
  let treasuryPublicKey: string | undefined;

  if (validatedParams.treasury) {
    const network = api.network.getCurrentNetwork();
    const resolvedTreasury = resolveTreasuryParameter(
      validatedParams.treasury,
      api,
      network,
    );

    // Treasury was explicitly provided - it MUST resolve or fail
    if (!resolvedTreasury) {
      throw new Error(
        `Failed to resolve treasury parameter: ${validatedParams.treasury}. ` +
          `Expected format: account-alias OR treasury-id:treasury-key`,
      );
    }

    // Use resolved treasury from alias or treasury-id:treasury-key
    treasuryId = resolvedTreasury.treasuryId;
    treasuryKeyRefId = resolvedTreasury.treasuryKeyRefId;
    treasuryPublicKey = resolvedTreasury.treasuryPublicKey;

    logger.log(`🏦 Using custom treasury account: ${treasuryId}`);
    logger.log(`🔑 Will sign with treasury key`);
  }

  // Validate and determine maxSupply
  let finalMaxSupply: number | undefined = undefined;
  if (supplyType.toUpperCase() === 'FINITE') {
    finalMaxSupply = determineFiniteMaxSupply(maxSupply, initialSupply);
  } else if (maxSupply !== undefined) {
    logger.warn(
      `Max supply specified for INFINITE supply type - ignoring max supply parameter`,
    );
  }

  logger.log(`Creating token: ${name} (${symbol})`);
  if (finalMaxSupply !== undefined) {
    logger.log(`Max supply: ${finalMaxSupply}`);
  }

  try {
    // 1. Resolve treasury and admin key
    const treasury = resolveTreasuryAccount(
      api,
      treasuryId,
      treasuryKeyRefId,
      treasuryPublicKey,
    );

    // Resolve admin key - will use provided key or fall back to operator key
    const adminKey = resolveKeyParameter(validatedParams.adminKey, api);

    if (!adminKey) {
      throw new Error('Unable to resolve any adminKey for the token');
    }

    logger.debug('=== TOKEN PARAMS DEBUG ===');
    logger.debug(`Treasury ID: ${treasury.treasuryId}`);
    logger.debug(`Admin Key (keyRefId): ${adminKey?.keyRefId}`);
    logger.debug(`Use Custom Treasury: ${treasury.useCustom}`);
    logger.debug('=========================');

    // 2. Create and execute token transaction
    const tokenCreateParams: TokenCreateParams = {
      name,
      symbol,
      treasuryId: treasury.treasuryId,
      decimals,
      initialSupplyRaw: initialSupply,
      supplyType: supplyType.toUpperCase() as 'FINITE' | 'INFINITE',
      maxSupplyRaw: finalMaxSupply,
      adminKey: adminKey.publicKey,
    };

    const tokenCreateTransaction =
      api.token.createTokenTransaction(tokenCreateParams);

    const result = await executeTokenCreation(
      api,
      tokenCreateTransaction,
      treasury,
      logger,
      adminKey.keyRefId,
    );

    // 3. Verify success and store token data
    if (!result.success || !result.tokenId) {
      throw new Error('Token creation failed - no token ID returned');
    }

    logTokenCreationSuccess(
      result,
      {
        name,
        symbol,
        treasuryId: treasury.treasuryId,
        decimals,
        initialSupply,
        supplyType,
      },
      logger,
    );

    const tokenData = buildTokenData(result, {
      name,
      symbol,
      treasuryId: treasury.treasuryId,
      decimals,
      initialSupply,
      supplyType,
      adminPublicKey: adminKey.publicKey,
      treasuryPublicKey,
      network: api.network.getCurrentNetwork(),
    });

    tokenState.saveToken(result.tokenId, tokenData);
    logger.log(`   Token data saved to state`);

    // Register alias if provided
    if (alias) {
      api.alias.register({
        alias,
        type: 'token',
        network: api.network.getCurrentNetwork(),
        entityId: result.tokenId,
        // @TODO take createdAt from transaction timestamp
        createdAt: new Date().toISOString(),
      });
      logger.log(`   Name registered: ${alias}`);
    }

    process.exit(0);
    return; // Ensure execution stops (for testing with mocked process.exit)
  } catch (error) {
    logger.error(formatError('❌ Failed to create token', error));
    process.exit(1);
    return; // Ensure execution stops (for testing with mocked process.exit)
  }
}

export default createTokenHandler;<|MERGE_RESOLUTION|>--- conflicted
+++ resolved
@@ -223,15 +223,10 @@
     decimals,
   ).toNumber();
   const supplyType = validatedParams.supplyType || 'INFINITE';
-<<<<<<< HEAD
   const maxSupply = validatedParams.maxSupply
     ? processBalanceInput(validatedParams.maxSupply, decimals).toNumber()
     : undefined;
-  const alias = validatedParams.alias;
-=======
-  const maxSupply = validatedParams.maxSupply;
   const alias = validatedParams.name;
->>>>>>> c19381c8
 
   // Check if alias already exists on the current network
   const network = api.network.getCurrentNetwork();
