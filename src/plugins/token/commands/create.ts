/**
 * Token Create Command Handler
 * Handles token creation operations using the Core API
 */
import { CommandHandlerArgs } from '../../../core';
import { CoreApi } from '../../../core';
import { Logger } from '../../../core';
import { TransactionResult } from '../../../core';
import { SupportedNetwork } from '../../../core/types/shared.types';
import { Transaction as HederaTransaction } from '@hashgraph/sdk';
import { ZustandTokenStateHelper } from '../zustand-state-helper';
import { TokenData, safeValidateTokenCreateParams } from '../schema';
import {
  resolveTreasuryParameter,
  resolveKeyParameter,
} from '../resolver-helper';
import { formatError } from '../../../utils/errors';

/**
 * Determines the final max supply value for FINITE supply tokens
 * @param maxSupply - The max supply value (if provided)
 * @param initialSupply - The initial supply value
 * @returns The calculated final max supply (defaults to initialSupply if not provided)
 */
function determineFiniteMaxSupply(
  maxSupply: number | undefined,
  initialSupply: number,
): number {
  if (maxSupply !== undefined) {
    if (maxSupply < initialSupply) {
      throw new Error(
        `Max supply (${maxSupply}) cannot be less than initial supply (${initialSupply})`,
      );
    }
    return maxSupply;
  }
  // Default to initial supply if no max supply specified for finite tokens
  return initialSupply;
}

/**
 * Treasury resolution result
 */
interface TreasuryResolution {
  treasuryId: string;
  keyRefId?: string;
  useCustom: boolean;
}

/**
 * Resolves the treasury account to use for token creation
 * @param api - Core API instance
 * @param treasuryId - Optional custom treasury ID
 * @param treasuryKeyRefId - Optional custom treasury key reference
 * @param treasuryPublicKey - Optional custom treasury public key
 * @returns Treasury resolution result
 */
function resolveTreasuryAccount(
  api: CoreApi,
  treasuryId?: string,
  treasuryKeyRefId?: string,
  treasuryPublicKey?: string,
): TreasuryResolution {
  if (treasuryId && treasuryKeyRefId && treasuryPublicKey) {
    return {
      treasuryId,
      keyRefId: treasuryKeyRefId,
      useCustom: true,
    };
  }

  // No treasury provided - get operator info (required for token creation)
<<<<<<< HEAD
  const currentNetwork = api.network.getCurrentNetwork();
  const operator = api.network.getOperator(currentNetwork);
=======
  const operator = api.kms.getDefaultOperator();
>>>>>>> 3bab85ec
  if (!operator) {
    throw new Error(
      'No operator credentials found. Please set up your Hedera account credentials or provide a treasury account.',
    );
  }

  return {
    treasuryId: operator.accountId,
    useCustom: false,
  };
}

/**
<<<<<<< HEAD
 * Resolves the admin public key for token creation
 * @param api - Core API instance
 * @param adminKey - Optional explicit admin key
 * @param treasuryPublicKey - Optional treasury public key
 * @param logger - Logger instance
 * @returns The resolved admin public key
 */
function resolveAdminKey(
  api: CoreApi,
  adminKey?: string,
  treasuryPublicKey?: string,
  logger?: Logger,
): string {
  // 1. Use explicit admin key if provided
  if (adminKey) {
    return adminKey;
  }

  // 2. Use treasury public key if available
  if (treasuryPublicKey) {
    return treasuryPublicKey;
  }

  // 3. Fall back to operator's public key
  const currentNetwork = api.network.getCurrentNetwork();
  const operator = api.network.getOperator(currentNetwork);
  if (!operator) {
    throw new Error('No operator credentials found');
  }

  const pubKey = api.kms.getPublicKey(operator.keyRefId);
  if (logger) {
    logger.debug(`operator.keyRefId: ${operator.keyRefId}`);
    logger.debug(`pubKey: ${pubKey}`);
  }

  if (!pubKey) {
    throw new Error(`Operator key not found: ${operator.keyRefId}`);
  }

  return pubKey;
}

/**
=======
>>>>>>> 3bab85ec
 * Executes the token creation transaction
 * @param api - Core API instance
 * @param transaction - Token creation transaction
 * @param treasury - Treasury resolution result
 * @param logger - Logger instance
 * @param adminKeyRefId - Optional admin key reference Id
 * @returns Transaction result
 */
async function executeTokenCreation(
  api: CoreApi,
  transaction: HederaTransaction,
  treasury: TreasuryResolution,
  logger: Logger,
  adminKeyRefId?: string,
): Promise<TransactionResult> {
  if (adminKeyRefId) {
    const tx = api.txExecution.freezeTx(transaction);
    // @TODO - Migrate from signTransaction to keep consistent with other usages
    await api.kms.signTransaction(tx, adminKeyRefId);
  }

  if (treasury.useCustom && treasury.keyRefId) {
    logger.debug(`Signing with custom treasury key`);
    return await api.txExecution.signAndExecuteWith(transaction, {
      keyRefId: treasury.keyRefId,
    });
  }

  logger.debug(`Signing with operator key`);
  return await api.txExecution.signAndExecute(transaction);
}

/**
 * Builds the token data object for state storage
 * @param result - Transaction result
 * @param params - Token creation parameters
 * @returns Token data object
 */
function buildTokenData(
  result: TransactionResult,
  params: {
    name: string;
    symbol: string;
    treasuryId: string;
    decimals: number;
    initialSupply: number;
    supplyType: string;
    adminPublicKey: string;
    treasuryPublicKey?: string;
    network: SupportedNetwork;
  },
): TokenData {
  return {
    tokenId: result.tokenId!,
    name: params.name,
    symbol: params.symbol,
    treasuryId: params.treasuryId,
    decimals: params.decimals,
    initialSupply: params.initialSupply,
    supplyType: params.supplyType.toUpperCase() as 'FINITE' | 'INFINITE',
    maxSupply:
      params.supplyType.toUpperCase() === 'FINITE' ? params.initialSupply : 0,
    keys: {
      adminKey: params.adminPublicKey,
      supplyKey: '',
      wipeKey: '',
      kycKey: '',
      freezeKey: '',
      pauseKey: '',
      feeScheduleKey: '',
      treasuryKey: params.treasuryPublicKey || '',
    },
    network: params.network,
    associations: [],
    customFees: [],
  };
}

/**
 * Logs token creation success details
 * @param result - Transaction result
 * @param params - Token creation parameters
 * @param logger - Logger instance
 */
function logTokenCreationSuccess(
  result: TransactionResult,
  params: {
    name: string;
    symbol: string;
    treasuryId: string;
    decimals: number;
    initialSupply: number;
    supplyType: string;
  },
  logger: Logger,
): void {
  logger.log(`✅ Token created successfully!`);
  logger.log(`   Token ID: ${result.tokenId!}`);
  logger.log(`   Name: ${params.name}`);
  logger.log(`   Symbol: ${params.symbol}`);
  logger.log(`   Treasury: ${params.treasuryId}`);
  logger.log(`   Decimals: ${params.decimals}`);
  logger.log(`   Initial Supply: ${params.initialSupply}`);
  logger.log(`   Supply Type: ${params.supplyType}`);
  logger.log(`   Transaction ID: ${result.transactionId}`);
}

export async function createTokenHandler(args: CommandHandlerArgs) {
  const { api, logger } = args;

  // Validate command parameters
  const validationResult = safeValidateTokenCreateParams(args.args);
  if (!validationResult.success) {
    logger.error('❌ Invalid command parameters:');
    validationResult.error.errors.forEach((error) => {
      logger.error(`   - ${error.path.join('.')}: ${error.message}`);
    });
    process.exit(1);
    return; // Ensure execution stops (for testing with mocked process.exit)
  }

  // Initialize token state helper
  const tokenState = new ZustandTokenStateHelper(api.state, logger);

  // Use validated parameters with defaults
  const validatedParams = validationResult.data;
  const name = validatedParams.name;
  const symbol = validatedParams.symbol;
  const decimals = validatedParams.decimals || 0;
  const initialSupply = validatedParams.initialSupply || 1000000;
  const supplyType = validatedParams.supplyType || 'INFINITE';
  const maxSupply = validatedParams.maxSupply;
  const alias = validatedParams.alias;

  // Resolve treasury parameter (alias or treasury-id:treasury-key) if provided
  let treasuryId: string | undefined;
  let treasuryKeyRefId: string | undefined;
  let treasuryPublicKey: string | undefined;

  if (validatedParams.treasury) {
    const network = api.network.getCurrentNetwork();
    const resolvedTreasury = resolveTreasuryParameter(
      validatedParams.treasury,
      api,
      network,
    );

    // Treasury was explicitly provided - it MUST resolve or fail
    if (!resolvedTreasury) {
      throw new Error(
        `Failed to resolve treasury parameter: ${validatedParams.treasury}. ` +
          `Expected format: account-alias OR treasury-id:treasury-key`,
      );
    }

    // Use resolved treasury from alias or treasury-id:treasury-key
    treasuryId = resolvedTreasury.treasuryId;
    treasuryKeyRefId = resolvedTreasury.treasuryKeyRefId;
    treasuryPublicKey = resolvedTreasury.treasuryPublicKey;

    logger.log(`🏦 Using custom treasury account: ${treasuryId}`);
    logger.log(`🔑 Will sign with treasury key`);
  }

  // Validate and determine maxSupply
  let finalMaxSupply: number | undefined = undefined;
  if (supplyType.toUpperCase() === 'FINITE') {
    finalMaxSupply = determineFiniteMaxSupply(maxSupply, initialSupply);
  } else if (maxSupply !== undefined) {
    logger.warn(
      `Max supply specified for INFINITE supply type - ignoring max supply parameter`,
    );
  }

  logger.log(`Creating token: ${name} (${symbol})`);
  if (finalMaxSupply !== undefined) {
    logger.log(`Max supply: ${finalMaxSupply}`);
  }

  try {
    // 1. Resolve treasury and admin key
    const treasury = resolveTreasuryAccount(
      api,
      treasuryId,
      treasuryKeyRefId,
      treasuryPublicKey,
    );

    // Resolve admin key - will use provided key or fall back to operator key
    const adminKey = resolveKeyParameter(validatedParams.adminKey, api);

    if (!adminKey) {
      throw new Error('Unable to resolve any adminKey for the token');
    }

    logger.debug('=== TOKEN PARAMS DEBUG ===');
    logger.debug(`Treasury ID: ${treasury.treasuryId}`);
    logger.debug(`Admin Key (keyRefId): ${adminKey?.keyRefId}`);
    logger.debug(`Use Custom Treasury: ${treasury.useCustom}`);
    logger.debug('=========================');

    // 2. Create and execute token transaction
    const tokenCreateParams = {
      name,
      symbol,
      treasuryId: treasury.treasuryId,
      decimals,
      initialSupply,
      supplyType: supplyType.toUpperCase() as 'FINITE' | 'INFINITE',
      maxSupply: finalMaxSupply,
      adminKey: adminKey.publicKey,
    };

    const tokenCreateTransaction =
      api.token.createTokenTransaction(tokenCreateParams);

    const result = await executeTokenCreation(
      api,
      tokenCreateTransaction,
      treasury,
      logger,
      adminKey.keyRefId,
    );

    // 3. Verify success and store token data
    if (!result.success || !result.tokenId) {
      throw new Error('Token creation failed - no token ID returned');
    }

    logTokenCreationSuccess(
      result,
      {
        name,
        symbol,
        treasuryId: treasury.treasuryId,
        decimals,
        initialSupply,
        supplyType,
      },
      logger,
    );

    const tokenData = buildTokenData(result, {
      name,
      symbol,
      treasuryId: treasury.treasuryId,
      decimals,
      initialSupply,
      supplyType,
      adminPublicKey: adminKey.publicKey,
      treasuryPublicKey,
      network: api.network.getCurrentNetwork(),
    });

    tokenState.saveToken(result.tokenId, tokenData);
    logger.log(`   Token data saved to state`);

    // Register alias if provided
    if (alias) {
      api.alias.register({
        alias,
        type: 'token',
        network: api.network.getCurrentNetwork(),
        entityId: result.tokenId,
        // @TODO take createdAt from transaction timestamp
        createdAt: new Date().toISOString(),
      });
      logger.log(`   Alias registered: ${alias}`);
    }

    process.exit(0);
    return; // Ensure execution stops (for testing with mocked process.exit)
  } catch (error) {
    logger.error(formatError('❌ Failed to create token', error));
    process.exit(1);
    return; // Ensure execution stops (for testing with mocked process.exit)
  }
}

export default createTokenHandler;<|MERGE_RESOLUTION|>--- conflicted
+++ resolved
@@ -70,12 +70,8 @@
   }
 
   // No treasury provided - get operator info (required for token creation)
-<<<<<<< HEAD
   const currentNetwork = api.network.getCurrentNetwork();
   const operator = api.network.getOperator(currentNetwork);
-=======
-  const operator = api.kms.getDefaultOperator();
->>>>>>> 3bab85ec
   if (!operator) {
     throw new Error(
       'No operator credentials found. Please set up your Hedera account credentials or provide a treasury account.',
@@ -89,53 +85,6 @@
 }
 
 /**
-<<<<<<< HEAD
- * Resolves the admin public key for token creation
- * @param api - Core API instance
- * @param adminKey - Optional explicit admin key
- * @param treasuryPublicKey - Optional treasury public key
- * @param logger - Logger instance
- * @returns The resolved admin public key
- */
-function resolveAdminKey(
-  api: CoreApi,
-  adminKey?: string,
-  treasuryPublicKey?: string,
-  logger?: Logger,
-): string {
-  // 1. Use explicit admin key if provided
-  if (adminKey) {
-    return adminKey;
-  }
-
-  // 2. Use treasury public key if available
-  if (treasuryPublicKey) {
-    return treasuryPublicKey;
-  }
-
-  // 3. Fall back to operator's public key
-  const currentNetwork = api.network.getCurrentNetwork();
-  const operator = api.network.getOperator(currentNetwork);
-  if (!operator) {
-    throw new Error('No operator credentials found');
-  }
-
-  const pubKey = api.kms.getPublicKey(operator.keyRefId);
-  if (logger) {
-    logger.debug(`operator.keyRefId: ${operator.keyRefId}`);
-    logger.debug(`pubKey: ${pubKey}`);
-  }
-
-  if (!pubKey) {
-    throw new Error(`Operator key not found: ${operator.keyRefId}`);
-  }
-
-  return pubKey;
-}
-
-/**
-=======
->>>>>>> 3bab85ec
  * Executes the token creation transaction
  * @param api - Core API instance
  * @param transaction - Token creation transaction
