/**
 * Token Transfer Command Handler
 * Handles token transfer operations using the Core API
 */
import { CommandHandlerArgs } from '../../../core';
import { safeValidateTokenTransferParams } from '../schema';
import {
  resolveAccountParameter,
  resolveDestinationAccountParameter,
  resolveTokenParameter,
} from '../resolver-helper';
import { formatError } from '../../../utils/errors';
import { processBalanceInput } from '../../../core/utils/process-balance-input';
import { ZustandTokenStateHelper } from '../zustand-state-helper';

export async function transferTokenHandler(args: CommandHandlerArgs) {
  const { api, logger } = args;

  const tokenState = new ZustandTokenStateHelper(api.state, logger);

  // Validate command parameters
  const validationResult = safeValidateTokenTransferParams(args.args);
  if (!validationResult.success) {
    logger.error('❌ Invalid command parameters:');
    validationResult.error.errors.forEach((error) => {
      logger.error(`   - ${error.path.join('.')}: ${error.message}`);
    });
    process.exit(1);
    return; // Ensure execution stops (for testing with mocked process.exit)
  }

  // Use validated parameters
  const validatedParams = validationResult.data;
  const tokenIdOrAlias = validatedParams.token;
  const from = validatedParams.from;
  const to = validatedParams.to;

  const network = api.network.getCurrentNetwork();

  // Resolve token ID from alias if provided
  const resolvedToken = resolveTokenParameter(tokenIdOrAlias, api, network);

  if (!resolvedToken) {
    throw new Error(
      `Failed to resolve token parameter: ${tokenIdOrAlias}. ` +
        `Expected format: token-name OR token-id`,
    );
  }

  const tokenId = resolvedToken.tokenId;

<<<<<<< HEAD
  // Get token decimals from API (needed for balance conversion)
  let tokenDecimals = 0;
  const userBalanceInput = validatedParams.balance;

  // Only fetch decimals if user input doesn't have 't' suffix (raw units)
  const isRawUnits = String(userBalanceInput).trim().endsWith('t');
  if (!isRawUnits) {
    try {
      const tokenInfoStorage = tokenState.getToken(tokenId);

      if (tokenInfoStorage) {
        tokenDecimals = tokenInfoStorage.decimals;
      } else {
        const tokenInfoMirror = await api.mirror.getTokenInfo(tokenId);
        tokenDecimals = parseInt(tokenInfoMirror.decimals) || 0;
      }

      const tokenInfo = await api.mirror.getTokenInfo(tokenId);
      tokenDecimals = parseInt(tokenInfo.decimals) || 0;
    } catch (error) {
      logger.error(`Failed to fetch token decimals for ${tokenId}`);
      process.exit(1);
    }
  }

  // Convert balance input: display units (default) or raw units (with 't' suffix)
  const rawAmount = processBalanceInput(userBalanceInput, tokenDecimals);

  // Resolve from parameter (alias or account-id:private-key) if provided
=======
  // Resolve from parameter (name or account-id:private-key) if provided
>>>>>>> c19381c8

  let resolvedFromAccount = resolveAccountParameter(from, api, network);

  // If from account wasn't provided, use operator as default
  if (!resolvedFromAccount) {
    const operator = api.network.getOperator(network);

    if (!operator) {
      throw new Error('No from account provided and no default operator set.');
    }

    const operatorPublicKey = api.kms.getPublicKey(operator.keyRefId);

    if (!operatorPublicKey) {
      // This should not happen - credentials state should ensure operator keys exist
      throw new Error(
        'No from account provided and cant resolve public key of default operator set.',
      );
    }

    logger.log("No 'from' account provided, using default operator account.");

    resolvedFromAccount = {
      accountId: operator.accountId,
      accountKeyRefId: operator.keyRefId,
      accountPublicKey: operatorPublicKey,
    };
  }

  // Use resolved from account from alias or account-id:private-key
  const fromAccountId = resolvedFromAccount.accountId;
  const signerKeyRefId = resolvedFromAccount.accountKeyRefId;

  logger.log(`🔑 Using from account: ${fromAccountId}`);
  logger.log(`🔑 Will sign with from account key`);

  // Resolve to parameter (alias or account-id)
  const resolvedToAccount = resolveDestinationAccountParameter(
    to,
    api,
    network,
  );

  // To account was explicitly provided - it MUST resolve or fail
  if (!resolvedToAccount) {
    throw new Error(
      `Failed to resolve to account parameter: ${to}. ` +
        `Expected format: account-name OR account-id`,
    );
  }

  const toAccountId = resolvedToAccount.accountId;

  logger.log(
    `Transferring ${rawAmount.toString()} tokens of ${tokenId} from ${fromAccountId} to ${toAccountId}`,
  );

  try {
    // 1. Create transfer transaction using Core API
    // Convert display units to base token units
    const transferTransaction = api.token.createTransferTransaction({
      tokenId,
      fromAccountId,
      toAccountId,
      amount: rawAmount.toNumber(),
    });

    // 2. Sign and execute transaction using the from account key
    logger.debug(`Using key ${signerKeyRefId} for signing transaction`);
    const result = await api.txExecution.signAndExecuteWith(
      transferTransaction,
      {
        keyRefId: signerKeyRefId,
      },
    );

    if (result.success) {
      logger.log(`✅ Token transfer successful!`);
      logger.log(`   Token ID: ${tokenId}`);
      logger.log(`   From: ${fromAccountId}`);
      logger.log(`   To: ${toAccountId}`);
      logger.log(`   Amount: ${rawAmount.toString()}`);
      logger.log(`   Transaction ID: ${result.transactionId}`);

      // 3. Optionally update token state if needed
      // (e.g., update associations, balances, etc.)

      process.exit(0);
    } else {
      throw new Error('Token transfer failed');
    }
  } catch (error) {
    logger.error(formatError('❌ Failed to transfer token', error));
    process.exit(1);
  }
}

export default transferTokenHandler;<|MERGE_RESOLUTION|>--- conflicted
+++ resolved
@@ -49,7 +49,6 @@
 
   const tokenId = resolvedToken.tokenId;
 
-<<<<<<< HEAD
   // Get token decimals from API (needed for balance conversion)
   let tokenDecimals = 0;
   const userBalanceInput = validatedParams.balance;
@@ -78,10 +77,7 @@
   // Convert balance input: display units (default) or raw units (with 't' suffix)
   const rawAmount = processBalanceInput(userBalanceInput, tokenDecimals);
 
-  // Resolve from parameter (alias or account-id:private-key) if provided
-=======
   // Resolve from parameter (name or account-id:private-key) if provided
->>>>>>> c19381c8
 
   let resolvedFromAccount = resolveAccountParameter(from, api, network);
 
