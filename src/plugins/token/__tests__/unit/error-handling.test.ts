/**
 * Token Plugin Error Handling Tests
 * Tests error scenarios and edge cases across the token plugin
 */
import type { CommandHandlerArgs } from '../../../../core/plugins/plugin.interface';
import { createTokenHandler } from '../../commands/create';
import { associateTokenHandler } from '../../commands/associate';
import { transferTokenHandler } from '../../commands/transfer';
import { createTokenFromFileHandler } from '../../commands/createFromFile';
import { ZustandTokenStateHelper } from '../../zustand-state-helper';
import type { TransactionResult } from '../../../../core/services/tx-execution/tx-execution-service.interface';
import {
  makeLogger,
  makeApiMocks,
  mockProcessExitThrows,
  mockZustandTokenStateHelper,
} from './helpers/mocks';

jest.mock('../../zustand-state-helper', () => ({
  ZustandTokenStateHelper: jest.fn(),
}));

const MockedHelper = ZustandTokenStateHelper as jest.Mock;
const { setupExit, cleanupExit, getExitSpy } = mockProcessExitThrows();

/**
 * Helper to create alias mock that resolves test key strings
 */
const makeTestAliasService = () => ({
  resolve: jest.fn().mockImplementation((alias, type) => {
    // Mock key alias resolution for test keys
    if (type === 'key' && alias === 'admin-key') {
      return {
        keyRefId: 'admin-key-ref-id',
        publicKey: 'admin-key',
      };
    }
    return null;
  }),
});

describe('Token Plugin Error Handling', () => {
  beforeEach(() => {
    setupExit();
    mockZustandTokenStateHelper(MockedHelper);
  });

  afterEach(() => {
    cleanupExit();
  });

  describe('network and connectivity errors', () => {
    test('should handle network timeout during token creation', async () => {
      // Arrange
      const { api, tokenTransactions: _tokenTransactions } = makeApiMocks({
        tokenTransactions: {
          createTokenTransaction: jest.fn().mockImplementation(() => {
            throw new Error('Network timeout');
          }),
        },
        kms: {
<<<<<<< HEAD
=======
          getDefaultOperator: jest.fn().mockReturnValue({
            accountId: '0.0.123456',
            keyRefId: 'test-key-ref-id',
          }),
>>>>>>> 3bab85ec
          getPublicKey: jest.fn().mockReturnValue('test-public-key'),
        },
        alias: makeTestAliasService(),
      });

      const logger = makeLogger();
      const args: CommandHandlerArgs = {
        args: {
          name: 'TestToken',
          symbol: 'TEST',
          adminKey: 'admin-key',
        },
        api,
        state: {} as any,
        config: {} as any,
        logger,
      };

      // Act & Assert
      await expect(createTokenHandler(args)).rejects.toThrow('Process.exit(1)');
      expect(logger.error).toHaveBeenCalledWith(
        '❌ Failed to create token: Network timeout',
      );
    });

    test('should handle network connectivity issues during association', async () => {
      // Arrange
      const { api, tokenTransactions: _tokenTransactions } = makeApiMocks({
        tokenTransactions: {
          createTokenAssociationTransaction: jest
            .fn()
            .mockImplementation(() => {
              throw new Error('Connection refused');
            }),
        },
      });

      const logger = makeLogger();
      const args: CommandHandlerArgs = {
        args: {
          token: '0.0.123456',
          account: '0.0.789012:test-key',
        },
        api,
        state: {} as any,
        config: {} as any,
        logger,
      };

      // Act & Assert
      await expect(associateTokenHandler(args)).rejects.toThrow(
        'Process.exit(1)',
      );
      expect(logger.error).toHaveBeenCalledWith(
        '❌ Failed to associate token: Connection refused',
      );
    });

    test('should handle network errors during transfer', async () => {
      // Arrange
      const {
        api,
        tokenTransactions: _tokenTransactions,
        kms: _kms,
      } = makeApiMocks({
        tokenTransactions: {
          createTransferTransaction: jest.fn().mockImplementation(() => {
            throw new Error('Network unreachable');
          }),
        },
        kms: {
          importPrivateKey: jest.fn().mockReturnValue({
            keyRefId: 'imported-key-ref-id',
            publicKey: 'imported-public-key',
          }),
        },
      });

      const logger = makeLogger();
      const args: CommandHandlerArgs = {
        args: {
          token: '0.0.123456',
          from: '0.0.345678:test-key',
          to: '0.0.789012',
          balance: 100,
        },
        api,
        state: {} as any,
        config: {} as any,
        logger,
      };

      // Act & Assert
      await expect(transferTokenHandler(args)).rejects.toThrow(
        'Process.exit(1)',
      );
      expect(logger.error).toHaveBeenCalledWith(
        '❌ Failed to transfer token: Network unreachable',
      );
    });
  });

  describe('authentication and authorization errors', () => {
    test('should handle invalid credentials', async () => {
      // Arrange
<<<<<<< HEAD
      const { api, kms: _kms } = makeApiMocks();
=======
      const { api, kms: _kms } = makeApiMocks({
        kms: {
          getDefaultOperator: jest.fn().mockReturnValue(null),
          ensureDefaultFromEnv: jest.fn().mockReturnValue(null),
        },
      });
>>>>>>> 3bab85ec

      const logger = makeLogger();
      const args: CommandHandlerArgs = {
        args: {
          name: 'TestToken',
          symbol: 'TEST',
        },
        api,
        state: {} as any,
        config: {} as any,
        logger,
      };

      // Act & Assert
      await expect(createTokenHandler(args)).rejects.toThrow('Process.exit(1)');
      expect(logger.error).toHaveBeenCalledWith(
        expect.stringContaining('❌ Failed to create token:'),
      );
    });

    test('should handle invalid private key', async () => {
      // Arrange
      const mockTokenTransaction = { test: 'transaction' };

      const {
        api,
        tokenTransactions: _tokenTransactions,
        signing: _signing,
        kms: _kms,
      } = makeApiMocks({
        tokenTransactions: {
          createTokenTransaction: jest
            .fn()
            .mockResolvedValue(mockTokenTransaction),
        },
        signing: {
          signAndExecute: jest.fn().mockResolvedValue({
            success: false,
            transactionId: '',
            receipt: {
              status: {
                status: 'failed',
                transactionId: '',
                error: 'Invalid private key',
              },
            },
          }),
          signAndExecuteWith: jest.fn().mockResolvedValue({
            success: false,
            transactionId: '',
            receipt: {
              status: {
                status: 'failed',
                transactionId: '',
                error: 'Invalid private key',
              },
            },
          }),
        },
        kms: {
<<<<<<< HEAD
=======
          getDefaultOperator: jest.fn().mockReturnValue({
            accountId: '0.0.123456',
            keyRefId: 'invalid-key-ref-id',
          }),
>>>>>>> 3bab85ec
          getPublicKey: jest.fn().mockReturnValue('invalid-public-key'),
        },
        alias: makeTestAliasService(),
      });

      const logger = makeLogger();
      const args: CommandHandlerArgs = {
        args: {
          name: 'TestToken',
          symbol: 'TEST',
          adminKey: 'admin-key',
        },
        api,
        state: {} as any,
        config: {} as any,
        logger,
      };

      // Act & Assert
      await expect(createTokenHandler(args)).rejects.toThrow('Process.exit(1)');
      expect(logger.error).toHaveBeenCalledWith(
        '❌ Failed to create token: Token creation failed - no token ID returned',
      );
    });

    test('should handle insufficient permissions', async () => {
      // Arrange
      const mockAssociationTransaction = { test: 'association' };
      const _mockSignResult: TransactionResult = {
        success: false,
        transactionId: '',
        receipt: { status: { status: 'failed', transactionId: '' } },
      };

      const {
        api,
        tokenTransactions: _tokenTransactions,
        signing: _signing,
        kms: _kms,
      } = makeApiMocks({
        tokenTransactions: {
          createTokenAssociationTransaction: jest
            .fn()
            .mockResolvedValue(mockAssociationTransaction),
        },
        signing: {
          signAndExecuteWith: jest.fn().mockResolvedValue(_mockSignResult),
        },
        kms: {
          importPrivateKey: jest.fn().mockReturnValue({
            keyRefId: 'imported-key-ref-id',
            publicKey: 'imported-public-key',
          }),
        },
      });

      const logger = makeLogger();
      const args: CommandHandlerArgs = {
        args: {
          token: '0.0.123456',
          account: '0.0.789012:insufficient-permissions-key',
        },
        api,
        state: {} as any,
        config: {} as any,
        logger,
      };

      // Act & Assert
      await expect(associateTokenHandler(args)).rejects.toThrow(
        'Process.exit(1)',
      );
      expect(logger.error).toHaveBeenCalledWith(
        '❌ Failed to associate token: Token association failed',
      );
    });
  });

  describe('business logic errors', () => {
    test('should handle insufficient token balance', async () => {
      // Arrange
      const mockTransferTransaction = { test: 'transfer' };
      const _mockSignResult: TransactionResult = {
        success: false,
        transactionId: '',
        receipt: { status: { status: 'failed', transactionId: '' } },
      };

      const {
        api,
        tokenTransactions: _tokenTransactions,
        signing: _signing,
      } = makeApiMocks({
        tokenTransactions: {
          createTransferTransaction: jest
            .fn()
            .mockResolvedValue(mockTransferTransaction),
        },
        signing: {
          signAndExecuteWith: jest.fn().mockResolvedValue(_mockSignResult),
        },
      });

      const logger = makeLogger();
      const args: CommandHandlerArgs = {
        args: {
          token: '0.0.123456',
          from: '0.0.345678:test-key',
          to: '0.0.789012',
          balance: 1000000, // Large amount
        },
        api,
        state: {} as any,
        config: {} as any,
        logger,
      };

      // Act & Assert
      await expect(transferTokenHandler(args)).rejects.toThrow(
        'Process.exit(1)',
      );
      expect(logger.error).toHaveBeenCalledWith(
        '❌ Failed to transfer token: Token transfer failed',
      );
    });

    test('should handle token not found', async () => {
      // Arrange
      const { api, tokenTransactions: _tokenTransactions } = makeApiMocks({
        tokenTransactions: {
          createTokenAssociationTransaction: jest
            .fn()
            .mockImplementation(() => {
              throw new Error('Token not found');
            }),
        },
      });

      const logger = makeLogger();
      const args: CommandHandlerArgs = {
        args: {
          tokenId: '0.0.999999', // Non-existent token
          accountId: '0.0.789012',
          accountKey: 'test-key',
        },
        api,
        state: {} as any,
        config: {} as any,
        logger,
      };

      // Act & Assert
      await expect(associateTokenHandler(args)).rejects.toThrow(
        'Process.exit(1)',
      );
    });

    test('should handle account not found', async () => {
      // Arrange
      const mockAssociationTransaction = { test: 'association' };
      const _mockSignResult: TransactionResult = {
        success: false,
        transactionId: '',
        receipt: { status: { status: 'failed', transactionId: '' } },
      };

      const {
        api,
        tokenTransactions: _tokenTransactions,
        signing: _signing,
      } = makeApiMocks({
        tokenTransactions: {
          createTokenAssociationTransaction: jest
            .fn()
            .mockResolvedValue(mockAssociationTransaction),
        },
        signing: {
          signAndExecuteWith: jest.fn().mockResolvedValue(_mockSignResult),
        },
      });

      const logger = makeLogger();
      const args: CommandHandlerArgs = {
        args: {
          tokenId: '0.0.123456',
          accountId: '0.0.999999', // Non-existent account
          accountKey: 'test-key',
        },
        api,
        state: {} as any,
        config: {} as any,
        logger,
      };

      // Act & Assert
      await expect(associateTokenHandler(args)).rejects.toThrow(
        'Process.exit(1)',
      );
    });

    test('should handle duplicate token name', async () => {
      // Arrange
      const mockTokenTransaction = { test: 'transaction' };

      const {
        api,
        tokenTransactions: _tokenTransactions,
        signing: _signing,
        kms: _kms,
      } = makeApiMocks({
        tokenTransactions: {
          createTokenTransaction: jest
            .fn()
            .mockResolvedValue(mockTokenTransaction),
        },
        signing: {
          signAndExecute: jest.fn().mockResolvedValue({
            success: false,
            transactionId: '',
            receipt: { status: { status: 'failed', transactionId: '' } },
          }),
          signAndExecuteWith: jest.fn().mockResolvedValue({
            success: false,
            transactionId: '',
            receipt: { status: { status: 'failed', transactionId: '' } },
          }),
        },
        kms: {
<<<<<<< HEAD
=======
          getDefaultOperator: jest.fn().mockReturnValue({
            accountId: '0.0.123456',
            keyRefId: 'test-key-ref-id',
          }),
>>>>>>> 3bab85ec
          getPublicKey: jest.fn().mockReturnValue('test-public-key'),
        },
        alias: makeTestAliasService(),
      });

      const logger = makeLogger();
      const args: CommandHandlerArgs = {
        args: {
          name: 'ExistingToken', // Duplicate name
          symbol: 'TEST',
          adminKey: 'admin-key',
        },
        api,
        state: {} as any,
        config: {} as any,
        logger,
      };

      // Act & Assert
      await expect(createTokenHandler(args)).rejects.toThrow('Process.exit(1)');
      expect(logger.error).toHaveBeenCalledWith(
        '❌ Failed to create token: Token creation failed - no token ID returned',
      );
    });
  });

  describe('file system errors', () => {
    test('should handle file not found error', async () => {
      // Arrange
      const { api } = makeApiMocks();
      const logger = makeLogger();
      const args: CommandHandlerArgs = {
        args: {
          file: 'nonexistent-file',
        },
        api,
        state: {} as any,
        config: {} as any,
        logger,
      };

      // Act & Assert
      await expect(createTokenFromFileHandler(args)).rejects.toThrow(
        'Process.exit(1)',
      );
      expect(logger.error).toHaveBeenCalledWith(
        expect.stringContaining('❌ Failed to create token from file:'),
      );
      expect(getExitSpy()).toHaveBeenCalledWith(1);
    });

    test('should handle file permission error', async () => {
      // Arrange
      const { api } = makeApiMocks();
      const logger = makeLogger();
      const args: CommandHandlerArgs = {
        args: {
          file: 'restricted-file',
        },
        api,
        state: {} as any,
        config: {} as any,
        logger,
      };

      // Act & Assert
      await expect(createTokenFromFileHandler(args)).rejects.toThrow();
    });

    test('should handle corrupted JSON file', async () => {
      // Arrange
      const { api } = makeApiMocks();
      const logger = makeLogger();
      const args: CommandHandlerArgs = {
        args: {
          file: 'corrupted-file',
        },
        api,
        state: {} as any,
        config: {} as any,
        logger,
      };

      // Act & Assert
      await expect(createTokenFromFileHandler(args)).rejects.toThrow(
        'Process.exit(1)',
      );
      expect(logger.error).toHaveBeenCalledWith(
        expect.stringContaining('❌ Failed to create token from file:'),
      );
      expect(getExitSpy()).toHaveBeenCalledWith(1);
    });
  });

  describe('state management errors', () => {
    test('should handle state service failures', async () => {
      // Arrange
      const mockSaveToken = jest.fn().mockImplementation(() => {
        throw new Error('State service unavailable');
      });

      mockZustandTokenStateHelper(MockedHelper, {
        saveToken: mockSaveToken,
      });

      const mockTokenTransaction = { test: 'transaction' };

      const {
        api,
        tokenTransactions: _tokenTransactions,
        signing: _signing,
        kms: _kms,
      } = makeApiMocks({
        tokenTransactions: {
          createTokenTransaction: jest
            .fn()
            .mockResolvedValue(mockTokenTransaction),
        },
        signing: {
          signAndExecute: jest.fn().mockResolvedValue({
            success: true,
            transactionId: '0.0.123@1234567890.123456789',
            tokenId: '0.0.123456',
            receipt: {
              status: {
                status: 'success',
                transactionId: '0.0.123@1234567890.123456789',
              },
            },
          }),
          signAndExecuteWith: jest.fn().mockResolvedValue({
            success: true,
            transactionId: '0.0.123@1234567890.123456789',
            tokenId: '0.0.123456',
            receipt: {
              status: {
                status: 'success',
                transactionId: '0.0.123@1234567890.123456789',
              },
            },
          }),
        },
        kms: {
<<<<<<< HEAD
=======
          getDefaultOperator: jest.fn().mockReturnValue({
            accountId: '0.0.123456',
            keyRefId: 'test-key-ref-id',
          }),
>>>>>>> 3bab85ec
          getPublicKey: jest.fn().mockReturnValue('test-public-key'),
        },
        alias: makeTestAliasService(),
      });

      const logger = makeLogger();
      const args: CommandHandlerArgs = {
        args: {
          name: 'TestToken',
          symbol: 'TEST',
          treasuryKey: 'test-key',
          adminKey: 'admin-key',
        },
        api,
        state: {} as any,
        config: {} as any,
        logger,
      };

      // Act & Assert
      await expect(createTokenHandler(args)).rejects.toThrow('Process.exit(1)');
      expect(logger.error).toHaveBeenCalledWith(
        '❌ Failed to create token: State service unavailable',
      );
    });
  });

  describe('rate limiting and throttling', () => {
    test('should handle rate limiting errors', async () => {
      // Arrange
      const {
        api,
        tokenTransactions: _tokenTransactions,
        kms: _kms,
      } = makeApiMocks({
        tokenTransactions: {
          createTokenTransaction: jest.fn().mockImplementation(() => {
            throw new Error('Rate limit exceeded');
          }),
        },
        kms: {
<<<<<<< HEAD
=======
          getDefaultOperator: jest.fn().mockReturnValue({
            accountId: '0.0.123456',
            keyRefId: 'test-key-ref-id',
          }),
>>>>>>> 3bab85ec
          getPublicKey: jest.fn().mockReturnValue('test-public-key'),
        },
        alias: makeTestAliasService(),
      });

      const logger = makeLogger();
      const args: CommandHandlerArgs = {
        args: {
          name: 'TestToken',
          symbol: 'TEST',
          adminKey: 'admin-key',
        },
        api,
        state: {} as any,
        config: {} as any,
        logger,
      };

      // Act & Assert
      await expect(createTokenHandler(args)).rejects.toThrow('Process.exit(1)');
      expect(logger.error).toHaveBeenCalledWith(
        '❌ Failed to create token: Rate limit exceeded',
      );
    });

    test('should handle service throttling', async () => {
      // Arrange
      const mockTransferTransaction = { test: 'transfer' };
      const _mockSignResult: TransactionResult = {
        success: false,
        transactionId: '',
        receipt: { status: { status: 'failed', transactionId: '' } },
      };

      const {
        api,
        tokenTransactions: _tokenTransactions,
        signing: _signing,
      } = makeApiMocks({
        tokenTransactions: {
          createTransferTransaction: jest
            .fn()
            .mockResolvedValue(mockTransferTransaction),
        },
        signing: {
          signAndExecuteWith: jest.fn().mockResolvedValue(_mockSignResult),
        },
      });

      const logger = makeLogger();
      const args: CommandHandlerArgs = {
        args: {
          token: '0.0.123456',
          from: '0.0.345678:test-key',
          to: '0.0.789012',
          balance: 100,
        },
        api,
        state: {} as any,
        config: {} as any,
        logger,
      };

      // Act & Assert
      await expect(transferTokenHandler(args)).rejects.toThrow(
        'Process.exit(1)',
      );
      expect(logger.error).toHaveBeenCalledWith(
        '❌ Failed to transfer token: Token transfer failed',
      );
    });
  });

  describe('malformed data errors', () => {
    test('should handle malformed transaction responses', async () => {
      // Arrange
      const mockTokenTransaction = { test: 'transaction' };
      const _mockSignResult: TransactionResult = {
        success: true,
        transactionId: 'malformed-transaction-id',
        // tokenId is missing - this is the malformed response
        receipt: {
          status: {
            status: 'success',
            transactionId: 'malformed-transaction-id',
          },
        },
      } as any;

      const {
        api,
        tokenTransactions: _tokenTransactions,
        signing: _signing,
        kms: _kms,
      } = makeApiMocks({
        tokenTransactions: {
          createTokenTransaction: jest
            .fn()
            .mockResolvedValue(mockTokenTransaction),
        },
        signing: {
          signAndExecute: jest.fn().mockResolvedValue(_mockSignResult),
          signAndExecuteWith: jest.fn().mockResolvedValue(_mockSignResult),
        },
        kms: {
<<<<<<< HEAD
=======
          getDefaultOperator: jest.fn().mockReturnValue({
            accountId: '0.0.123456',
            keyRefId: 'test-key-ref-id',
          }),
>>>>>>> 3bab85ec
          getPublicKey: jest.fn().mockReturnValue('test-public-key'),
        },
        alias: makeTestAliasService(),
      });

      const logger = makeLogger();
      const args: CommandHandlerArgs = {
        args: {
          name: 'TestToken',
          symbol: 'TEST',
          treasuryKey: 'test-key',
          adminKey: 'admin-key',
        },
        api,
        state: {} as any,
        config: {} as any,
        logger,
      };

      // Act & Assert
      await expect(createTokenHandler(args)).rejects.toThrow('Process.exit(1)');
      expect(logger.error).toHaveBeenCalledWith(
        '❌ Failed to create token: Token creation failed - no token ID returned',
      );
    });

    test('should handle unexpected API responses', async () => {
      // Arrange
      const { api, tokenTransactions: _tokenTransactions } = makeApiMocks({
        tokenTransactions: {
          createTokenTransaction: jest
            .fn()
            .mockResolvedValue('unexpected-response-type'),
        },
      });

      const logger = makeLogger();
      const args: CommandHandlerArgs = {
        args: {
          name: 'TestToken',
          symbol: 'TEST',
          treasuryKey: 'test-key',
          adminKey: 'admin-key',
        },
        api,
        state: {} as any,
        config: {} as any,
        logger,
      };

      // Act & Assert
      await expect(createTokenHandler(args)).rejects.toThrow();
    });
  });

  describe('error recovery and resilience', () => {
    test('should handle failures and log appropriate errors', async () => {
      // Arrange
      const mockAssociationTransaction = { test: 'association-transaction' };
      const mockFailureResult: TransactionResult = {
        success: false,
        transactionId: '',
        receipt: { status: { status: 'failed', transactionId: '' } },
      };

      const {
        api,
        tokenTransactions: _tokenTransactions,
        signing: _signing,
      } = makeApiMocks({
        tokenTransactions: {
          createTokenAssociationTransaction: jest
            .fn()
            .mockResolvedValue(mockAssociationTransaction),
        },
        signing: {
          signAndExecuteWith: jest.fn().mockResolvedValue(mockFailureResult),
        },
      });

      const logger = makeLogger();

      // Act - Associate token (should fail)
      const associateArgs: CommandHandlerArgs = {
        args: {
          token: '0.0.123456',
          account: '0.0.345678:user-key',
        },
        api,
        state: {} as any,
        config: {} as any,
        logger,
      };

      // Act & Assert
      await expect(associateTokenHandler(associateArgs)).rejects.toThrow(
        'Process.exit(1)',
      );

      // Assert - Should log appropriate error
      expect(logger.error).toHaveBeenCalledWith(
        '❌ Failed to associate token: Token association failed',
      );
    });
  });
});<|MERGE_RESOLUTION|>--- conflicted
+++ resolved
@@ -59,13 +59,6 @@
           }),
         },
         kms: {
-<<<<<<< HEAD
-=======
-          getDefaultOperator: jest.fn().mockReturnValue({
-            accountId: '0.0.123456',
-            keyRefId: 'test-key-ref-id',
-          }),
->>>>>>> 3bab85ec
           getPublicKey: jest.fn().mockReturnValue('test-public-key'),
         },
         alias: makeTestAliasService(),
@@ -171,16 +164,7 @@
   describe('authentication and authorization errors', () => {
     test('should handle invalid credentials', async () => {
       // Arrange
-<<<<<<< HEAD
       const { api, kms: _kms } = makeApiMocks();
-=======
-      const { api, kms: _kms } = makeApiMocks({
-        kms: {
-          getDefaultOperator: jest.fn().mockReturnValue(null),
-          ensureDefaultFromEnv: jest.fn().mockReturnValue(null),
-        },
-      });
->>>>>>> 3bab85ec
 
       const logger = makeLogger();
       const args: CommandHandlerArgs = {
@@ -241,13 +225,6 @@
           }),
         },
         kms: {
-<<<<<<< HEAD
-=======
-          getDefaultOperator: jest.fn().mockReturnValue({
-            accountId: '0.0.123456',
-            keyRefId: 'invalid-key-ref-id',
-          }),
->>>>>>> 3bab85ec
           getPublicKey: jest.fn().mockReturnValue('invalid-public-key'),
         },
         alias: makeTestAliasService(),
@@ -476,13 +453,6 @@
           }),
         },
         kms: {
-<<<<<<< HEAD
-=======
-          getDefaultOperator: jest.fn().mockReturnValue({
-            accountId: '0.0.123456',
-            keyRefId: 'test-key-ref-id',
-          }),
->>>>>>> 3bab85ec
           getPublicKey: jest.fn().mockReturnValue('test-public-key'),
         },
         alias: makeTestAliasService(),
@@ -626,13 +596,6 @@
           }),
         },
         kms: {
-<<<<<<< HEAD
-=======
-          getDefaultOperator: jest.fn().mockReturnValue({
-            accountId: '0.0.123456',
-            keyRefId: 'test-key-ref-id',
-          }),
->>>>>>> 3bab85ec
           getPublicKey: jest.fn().mockReturnValue('test-public-key'),
         },
         alias: makeTestAliasService(),
@@ -674,13 +637,6 @@
           }),
         },
         kms: {
-<<<<<<< HEAD
-=======
-          getDefaultOperator: jest.fn().mockReturnValue({
-            accountId: '0.0.123456',
-            keyRefId: 'test-key-ref-id',
-          }),
->>>>>>> 3bab85ec
           getPublicKey: jest.fn().mockReturnValue('test-public-key'),
         },
         alias: makeTestAliasService(),
@@ -786,13 +742,6 @@
           signAndExecuteWith: jest.fn().mockResolvedValue(_mockSignResult),
         },
         kms: {
-<<<<<<< HEAD
-=======
-          getDefaultOperator: jest.fn().mockReturnValue({
-            accountId: '0.0.123456',
-            keyRefId: 'test-key-ref-id',
-          }),
->>>>>>> 3bab85ec
           getPublicKey: jest.fn().mockReturnValue('test-public-key'),
         },
         alias: makeTestAliasService(),
