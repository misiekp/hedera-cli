--- conflicted
+++ resolved
@@ -121,14 +121,6 @@
               });
             }),
         },
-<<<<<<< HEAD
-=======
-        credentials: {
-          getDefaultOperator: jest.fn().mockReturnValue({
-            accountId: treasuryAccountId,
-            privateKey: treasuryKey,
-          }),
-        },
         alias: {
           resolve: jest.fn().mockImplementation((alias, type) => {
             // Mock key alias resolution for test keys
@@ -141,7 +133,6 @@
             return null;
           }),
         },
->>>>>>> 3bab85ec
       });
 
       const logger = makeLogger();
@@ -297,14 +288,6 @@
               });
             }),
         },
-<<<<<<< HEAD
-=======
-        credentials: {
-          getDefaultOperator: jest.fn().mockReturnValue({
-            accountId: treasuryAccountId,
-            privateKey: treasuryKey,
-          }),
-        },
         alias: {
           resolve: jest.fn().mockImplementation((alias, type) => {
             // Mock key alias resolution for test keys
@@ -317,7 +300,6 @@
             return null;
           }),
         },
->>>>>>> 3bab85ec
       });
 
       const logger = makeLogger();
@@ -423,14 +405,6 @@
             });
           }),
         },
-<<<<<<< HEAD
-=======
-        credentials: {
-          getDefaultOperator: jest.fn().mockReturnValue({
-            accountId: treasuryAccountId,
-            privateKey: treasuryKey,
-          }),
-        },
         alias: {
           resolve: jest.fn().mockImplementation((alias, type) => {
             // Mock key alias resolution for test keys
@@ -443,7 +417,6 @@
             return null;
           }),
         },
->>>>>>> 3bab85ec
       });
 
       const logger = makeLogger();
