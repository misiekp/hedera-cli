--- conflicted
+++ resolved
@@ -133,10 +133,9 @@
 }
 
 // Command parameter validation schemas
-<<<<<<< HEAD
 export const TokenCreateCommandSchema = z
   .object({
-    name: z
+    tokenName: z
       .string()
       .min(1, 'Token name is required')
       .max(100, 'Token name must be 100 characters or less'),
@@ -148,7 +147,7 @@
 
     treasury: z
       .string()
-      .min(1, 'Treasury is required (either alias or treasury-id:treasury-key)')
+      .min(1, 'Treasury is required (either name or treasury-id:treasury-key)')
       .optional(),
 
     decimals: z
@@ -175,7 +174,7 @@
 
     adminKey: z.string().min(1, 'Admin key is required').optional(),
 
-    alias: z.string().min(1, 'Alias must be at least 1 character').optional(),
+    name: z.string().min(1, 'Name must be at least 1 character').optional(),
   })
   // @TODO Move this validation into shared file in core for reuse
   .superRefine((val, ctx) => {
@@ -198,53 +197,6 @@
       });
     }
   });
-=======
-export const TokenCreateCommandSchema = z.object({
-  tokenName: z
-    .string()
-    .min(1, 'Token name is required')
-    .max(100, 'Token name must be 100 characters or less'),
-
-  symbol: z
-    .string()
-    .min(1, 'Token symbol is required')
-    .max(10, 'Token symbol must be 10 characters or less'),
-
-  treasury: z
-    .string()
-    .min(1, 'Treasury is required (either name or treasury-id:treasury-key)')
-    .optional(),
-
-  decimals: z
-    .number()
-    .int('Decimals must be an integer')
-    .min(0, 'Decimals must be non-negative')
-    .max(255, 'Decimals must be 255 or less')
-    .optional(),
-
-  initialSupply: z
-    .number()
-    .int('Initial supply must be an integer')
-    .min(0, 'Initial supply must be non-negative')
-    .optional(),
-
-  supplyType: z
-    .string()
-    .transform((val) => val.toUpperCase())
-    .pipe(z.enum(['FINITE', 'INFINITE']))
-    .optional(),
-
-  maxSupply: z
-    .number()
-    .int('Max supply must be an integer')
-    .min(0, 'Max supply must be non-negative')
-    .optional(),
-
-  adminKey: z.string().min(1, 'Admin key is required').optional(),
-
-  name: z.string().min(1, 'Name must be at least 1 character').optional(),
-});
->>>>>>> c19381c8
 
 export type TokenCreateCommandParams = z.infer<typeof TokenCreateCommandSchema>;
 
