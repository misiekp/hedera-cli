import BigNumber from 'bignumber.js';
import { CommandHandlerArgs } from '../../../core/plugins/plugin.interface';
import { processBalanceInput } from '../../../core/utils/process-balance-input';

export async function hbarTransferHandler(
  args: CommandHandlerArgs,
): Promise<void> {
  const { api, logger } = args;

<<<<<<< HEAD
  let amount: BigNumber;
  try {
    // Convert balance input: display units (default) or base units (with 't' suffix)
    // HBAR uses 8 decimals
    amount = processBalanceInput(args.args.balance as string | number, 8);
  } catch (error) {
    throw new Error(
      `Invalid balance parameter: ${error instanceof Error ? error.message : String(error)}`,
    );
  }

  if (amount.lte(0)) {
    throw new Error('Invalid balance');
  }

  const to = args.args.toIdOrNameOrAlias
    ? (args.args.toIdOrNameOrAlias as string)
    : '';
  let from = args.args.fromIdOrNameOrAlias
    ? (args.args.fromIdOrNameOrAlias as string)
    : '';
=======
  const amount = Number(args.args.balance);
  const to = args.args.to ? (args.args.to as string) : '';
  let from = args.args.from ? (args.args.from as string) : '';
>>>>>>> c19381c8
  const memo = args.args.memo ? (args.args.memo as string) : '';

  logger.log('[HBAR] Transfer command invoked');

  if (!to) {
    throw new Error('--to is required');
  }

  // Fallback to operator from env if from not provided
  if (!from) {
    const currentNetwork = api.network.getCurrentNetwork();
    const operator = api.network.getOperator(currentNetwork);
    if (operator) {
      from = operator.accountId;
      logger.log(`[HBAR] Using default operator as from: ${from}`);
    } else {
      throw new Error(
        'No --from provided and no default operator found in env (TESTNET_OPERATOR_ID/KEY)',
      );
    }
  }

  if (from === to) {
    throw new Error('Cannot transfer to the same account');
  }

  // Get current network for name resolution
  const currentNetwork = api.network.getCurrentNetwork();

  // Resolve from/to using alias service
  let fromAccountId = from;
  let toAccountId = to;

  // Resolve from account
  const fromAlias = api.alias.resolve(from, 'account', currentNetwork);
  if (fromAlias) {
    fromAccountId = fromAlias.entityId || from;
    logger.log(`[HBAR] Resolved from name: ${from} -> ${fromAccountId}`);
  } else {
    logger.log(`[HBAR] Using from as account ID: ${from}`);
  }

  // Resolve to account
  const toAlias = api.alias.resolve(to, 'account', currentNetwork);
  if (toAlias) {
    toAccountId = toAlias.entityId || to;
    logger.log(`[HBAR] Resolved to name: ${to} -> ${toAccountId}`);
  } else {
    logger.log(`[HBAR] Using to as account ID: ${to}`);
  }

  logger.log(
    `[HBAR] Transferring ${amount.toString()} tinybars from ${fromAccountId} to ${toAccountId}`,
  );

  if (api.hbar) {
    // Create the transfer transaction
    // Convert HBAR to tinybar (8 decimals: multiply by 10^8)
    const transferResult = await api.hbar.transferTinybar({
      amount: amount.toNumber(),
      from: fromAccountId,
      to: toAccountId,
      memo,
    });

    // Sign and execute the transaction
    // Try to get keyRefId: first from name, then from state by accountId/name
    let fromKeyRefId = fromAlias?.keyRefId;
    if (!fromKeyRefId) {
      const accounts = api.state.list<{
        accountId: string;
        name: string;
        keyRefId?: string;
      }>('account-accounts');
      const account = accounts.find(
        (a) => a.accountId === from || a.name === from,
      );
      fromKeyRefId = account?.keyRefId;
    }

    const result = fromKeyRefId
      ? await api.txExecution.signAndExecuteWith(transferResult.transaction, {
          keyRefId: fromKeyRefId,
        })
      : await api.txExecution.signAndExecute(transferResult.transaction);

    if (result.success) {
      logger.log(
        `[HBAR] Transfer submitted successfully, txId=${result.transactionId}`,
      );
    } else {
      logger.error(`[HBAR] Transfer failed: ${result.receipt?.status.status}`);
      process.exit(1);
    }
  } else {
    logger.log('[HBAR] Core API hbar module not available yet');
  }
}<|MERGE_RESOLUTION|>--- conflicted
+++ resolved
@@ -7,7 +7,6 @@
 ): Promise<void> {
   const { api, logger } = args;
 
-<<<<<<< HEAD
   let amount: BigNumber;
   try {
     // Convert balance input: display units (default) or base units (with 't' suffix)
@@ -23,17 +22,8 @@
     throw new Error('Invalid balance');
   }
 
-  const to = args.args.toIdOrNameOrAlias
-    ? (args.args.toIdOrNameOrAlias as string)
-    : '';
-  let from = args.args.fromIdOrNameOrAlias
-    ? (args.args.fromIdOrNameOrAlias as string)
-    : '';
-=======
-  const amount = Number(args.args.balance);
   const to = args.args.to ? (args.args.to as string) : '';
   let from = args.args.from ? (args.args.from as string) : '';
->>>>>>> c19381c8
   const memo = args.args.memo ? (args.args.memo as string) : '';
 
   logger.log('[HBAR] Transfer command invoked');
