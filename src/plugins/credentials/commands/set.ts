/**
 * Set Credentials Command Handler
 */
import { CommandHandlerArgs } from '../../../core/plugins/plugin.interface';
import { formatError } from '../../../utils/errors';
import { SupportedNetwork } from '../../../core/types/shared.types';

export function setHandler(args: CommandHandlerArgs): void {
  const { logger, api } = args;
  const { operator, network } = args.args as {
    operator: string;
    network?: string;
  };

<<<<<<< HEAD
  if (!operator) {
    logger.error(
      '❌ Must specify --operator (alias or account-id:private-key format)',
    );
    process.exit(1);
  }
=======
  logger.log(`🔐 Setting operator for account: ${accountId}`);
>>>>>>> 11684b12

  try {
    // Set as operator for specified network or current network
    const targetNetwork =
      (network as SupportedNetwork) || api.network.getCurrentNetwork();

<<<<<<< HEAD
    const {
      accountId: resolvedAccountId,
      keyRefId: resolvedKeyRefId,
      publicKey: resolvedPublicKey,
    } = operator.includes(':')
      ? api.kms.parseAccountIdKeyPair(operator, 'account')
      : (() => {
          const aliasRecord = api.alias.resolve(
            operator,
            'account',
            targetNetwork,
          );
          if (!aliasRecord) {
            logger.error(
              `❌ Alias '${operator}' not found for network ${targetNetwork}`,
            );
            process.exit(1);
          }
          if (!aliasRecord.keyRefId) {
            logger.error(`❌ No key found for account ${aliasRecord.entityId}`);
            process.exit(1);
          }
          return {
            accountId: aliasRecord.entityId!,
            keyRefId: aliasRecord.keyRefId,
            publicKey: aliasRecord.publicKey || '',
          };
        })();

    if (operator.includes(':')) {
      logger.log(
        `🔐 Setting operator credentials using account-id:private-key format: ${resolvedAccountId}`,
      );
    } else {
      logger.log(
        `🔐 Setting operator credentials using alias: ${operator} → ${resolvedAccountId}`,
      );
    }

    // Check if operator already exists for this network
    const existingOperator = api.network.getOperator(targetNetwork);
    if (existingOperator) {
      logger.log(`⚠️  Operator already exists for network ${targetNetwork}`);
      logger.log(
        `   Previous: ${existingOperator.accountId} (${existingOperator.keyRefId})`,
      );
      logger.log(`   New: ${resolvedAccountId} (${resolvedKeyRefId})`);
      logger.log(`🔄 Overwriting operator for network ${targetNetwork}`);
    } else {
      logger.log(`✅ Setting new operator for network ${targetNetwork}`);
    }

    api.network.setOperator(targetNetwork, {
      accountId: resolvedAccountId,
      keyRefId: resolvedKeyRefId,
    });

    logger.log(
      `✅ Credentials set successfully for account: ${resolvedAccountId}`,
=======
    logger.log(
      `✅ Operator set successfully for account: ${accountId} on network: ${targetNetwork}`,
>>>>>>> 11684b12
    );
    logger.log(`   Network: ${targetNetwork}`);
    logger.log(`   Key Reference ID: ${resolvedKeyRefId}`);
    logger.log(`   Public Key: ${resolvedPublicKey}`);
  } catch (error) {
    logger.error(formatError('❌ Failed to set operator: ', error));
    throw error;
  }

  process.exit(0);
}

export default setHandler;<|MERGE_RESOLUTION|>--- conflicted
+++ resolved
@@ -12,23 +12,18 @@
     network?: string;
   };
 
-<<<<<<< HEAD
   if (!operator) {
     logger.error(
       '❌ Must specify --operator (alias or account-id:private-key format)',
     );
     process.exit(1);
   }
-=======
-  logger.log(`🔐 Setting operator for account: ${accountId}`);
->>>>>>> 11684b12
 
   try {
     // Set as operator for specified network or current network
     const targetNetwork =
       (network as SupportedNetwork) || api.network.getCurrentNetwork();
 
-<<<<<<< HEAD
     const {
       accountId: resolvedAccountId,
       keyRefId: resolvedKeyRefId,
@@ -88,10 +83,6 @@
 
     logger.log(
       `✅ Credentials set successfully for account: ${resolvedAccountId}`,
-=======
-    logger.log(
-      `✅ Operator set successfully for account: ${accountId} on network: ${targetNetwork}`,
->>>>>>> 11684b12
     );
     logger.log(`   Network: ${targetNetwork}`);
     logger.log(`   Key Reference ID: ${resolvedKeyRefId}`);
