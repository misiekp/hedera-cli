import viewAccountHandler from '../../commands/view/handler';
import type { ViewAccountOutput } from '../../commands/view';
import { ZustandAccountStateHelper } from '../../zustand-state-helper';
import type { CoreApi } from '../../../../core/core-api/core-api.interface';
import type { HederaMirrornodeService } from '../../../../core/services/mirrornode/hedera-mirrornode-service.interface';
import {
  makeLogger,
  makeAccountData,
  makeArgs,
  makeMirrorMock,
} from '../../../../../__tests__/helpers/plugin';

jest.mock('../../zustand-state-helper', () => ({
  ZustandAccountStateHelper: jest.fn(),
}));

const MockedHelper = ZustandAccountStateHelper as jest.Mock;

describe('account plugin - view command (ADR-003)', () => {
  beforeEach(() => {
    jest.clearAllMocks();
  });

  test('returns account details when found in state', async () => {
    const logger = makeLogger();
    const account = makeAccountData({ name: 'acc1', accountId: '0.0.1111' });

    MockedHelper.mockImplementation(() => ({
      loadAccount: jest.fn().mockReturnValue(account),
    }));

<<<<<<< HEAD
    const mirrorMock = makeMirrorMock({
      accountInfo: {
        accountId: '0.0.1111',
        balance: { balance: 1000n, timestamp: '1234567890' },
        evmAddress: '0xabc',
        accountPublicKey: 'pubKey',
      },
    });
    const api: Partial<CoreAPI> = {
=======
    const mirrorMock = makeMirrorMock();
    const api: Partial<CoreApi> = {
>>>>>>> be2965a3
      mirror: mirrorMock as HederaMirrornodeService,
      logger,
      state: {} as any,
    };
    const args = makeArgs(api, logger, { accountIdOrNameOrAlias: 'acc1' });

    const result = await viewAccountHandler(args);

    expect(logger.log).toHaveBeenCalledWith('Viewing account details: acc1');
    expect(logger.log).toHaveBeenCalledWith('Found account in state: acc1');
    expect(mirrorMock.getAccount).toHaveBeenCalledWith('0.0.1111');

    expect(result.status).toBe('success');
    expect(result.outputJson).toBeDefined();

    const output: ViewAccountOutput = JSON.parse(result.outputJson!);
    expect(output.accountId).toBe('0.0.1111');
    expect(output.balance).toBe('1000');
  });

  test('returns account details when not found in state', async () => {
    const logger = makeLogger();

    MockedHelper.mockImplementation(() => ({
      loadAccount: jest.fn().mockReturnValue(null),
    }));

<<<<<<< HEAD
    const mirrorMock = makeMirrorMock({
      accountInfo: {
        accountId: '0.0.2222',
        balance: { balance: 2000n, timestamp: '1234567890' },
        evmAddress: '0xdef',
        accountPublicKey: 'pubKey2',
      },
    });
    const api: Partial<CoreAPI> = {
=======
    const mirrorMock = makeMirrorMock();
    const api: Partial<CoreApi> = {
>>>>>>> be2965a3
      mirror: mirrorMock as HederaMirrornodeService,
      logger,
      state: {} as any,
    };
    const args = makeArgs(api, logger, { accountIdOrNameOrAlias: '0.0.2222' });

    const result = await viewAccountHandler(args);

    expect(logger.log).toHaveBeenCalledWith(
      'Viewing account details: 0.0.2222',
    );
    expect(mirrorMock.getAccount).toHaveBeenCalledWith('0.0.2222');

    expect(result.status).toBe('success');
    expect(result.outputJson).toBeDefined();

    const output: ViewAccountOutput = JSON.parse(result.outputJson!);
    expect(output.accountId).toBe('0.0.2222');
  });

  test('returns failure when mirror.getAccount throws', async () => {
    const logger = makeLogger();

    MockedHelper.mockImplementation(() => ({
      loadAccount: jest.fn().mockResolvedValue(null),
    }));

    const mirrorMock = makeMirrorMock({
      getAccountImpl: jest.fn().mockRejectedValue(new Error('mirror down')),
    });
    const api: Partial<CoreApi> = {
      mirror: mirrorMock as HederaMirrornodeService,
      logger,
      state: {} as any,
    };
    const args = makeArgs(api, logger, { accountIdOrNameOrAlias: '0.0.3333' });

    const result = await viewAccountHandler(args);

    expect(result.status).toBe('failure');
    expect(result.errorMessage).toBeDefined();
    expect(result.errorMessage).toContain('Failed to view account');
    expect(result.errorMessage).toContain('mirror down');
  });

  test('returns failure when loadAccount throws', async () => {
    const logger = makeLogger();

    MockedHelper.mockImplementation(() => ({
      loadAccount: jest.fn().mockImplementation(() => {
        throw new Error('state error');
      }),
    }));

    const mirrorMock = makeMirrorMock();
    const api: Partial<CoreApi> = {
      mirror: mirrorMock as HederaMirrornodeService,
      logger,
      state: {} as any,
    };
    const args = makeArgs(api, logger, { accountIdOrNameOrAlias: 'broken' });

    const result = await viewAccountHandler(args);

    expect(result.status).toBe('failure');
    expect(result.errorMessage).toBeDefined();
    expect(result.errorMessage).toContain('Failed to view account');
    expect(result.errorMessage).toContain('state error');
  });
});<|MERGE_RESOLUTION|>--- conflicted
+++ resolved
@@ -29,7 +29,6 @@
       loadAccount: jest.fn().mockReturnValue(account),
     }));
 
-<<<<<<< HEAD
     const mirrorMock = makeMirrorMock({
       accountInfo: {
         accountId: '0.0.1111',
@@ -38,11 +37,7 @@
         accountPublicKey: 'pubKey',
       },
     });
-    const api: Partial<CoreAPI> = {
-=======
-    const mirrorMock = makeMirrorMock();
     const api: Partial<CoreApi> = {
->>>>>>> be2965a3
       mirror: mirrorMock as HederaMirrornodeService,
       logger,
       state: {} as any,
@@ -70,7 +65,6 @@
       loadAccount: jest.fn().mockReturnValue(null),
     }));
 
-<<<<<<< HEAD
     const mirrorMock = makeMirrorMock({
       accountInfo: {
         accountId: '0.0.2222',
@@ -79,11 +73,7 @@
         accountPublicKey: 'pubKey2',
       },
     });
-    const api: Partial<CoreAPI> = {
-=======
-    const mirrorMock = makeMirrorMock();
     const api: Partial<CoreApi> = {
->>>>>>> be2965a3
       mirror: mirrorMock as HederaMirrornodeService,
       logger,
       state: {} as any,
