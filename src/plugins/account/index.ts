/**
 * Account Plugin Index
 * Exports the account plugin manifest and command handlers
 */
export { accountPluginManifest } from './manifest';

// Export command handlers
<<<<<<< HEAD
export { default as createAccountHandler } from './commands/create';
export { default as getAccountBalanceHandler } from './commands/balance';
export { default as listAccountsHandler } from './commands/list';
export { default as importAccountHandler } from './commands/import';
export { default as clearAccountsHandler } from './commands/clear';
export { default as deleteAccountHandler } from './commands/delete';
export { default as viewAccountHandler } from './commands/view';
=======
export { getAccountBalanceHandler } from './commands/balance';
export { clearAccountsHandler } from './commands/clear';
export { createAccountHandler } from './commands/create';
export { deleteAccountHandler } from './commands/delete';
export { importAccountHandler } from './commands/import';
export { listAccountsHandler } from './commands/list';
export { viewAccountHandler } from './commands/view';
>>>>>>> 54429ffa
<|MERGE_RESOLUTION|>--- conflicted
+++ resolved
@@ -5,20 +5,10 @@
 export { accountPluginManifest } from './manifest';
 
 // Export command handlers
-<<<<<<< HEAD
-export { default as createAccountHandler } from './commands/create';
-export { default as getAccountBalanceHandler } from './commands/balance';
-export { default as listAccountsHandler } from './commands/list';
-export { default as importAccountHandler } from './commands/import';
-export { default as clearAccountsHandler } from './commands/clear';
-export { default as deleteAccountHandler } from './commands/delete';
-export { default as viewAccountHandler } from './commands/view';
-=======
 export { getAccountBalanceHandler } from './commands/balance';
 export { clearAccountsHandler } from './commands/clear';
 export { createAccountHandler } from './commands/create';
 export { deleteAccountHandler } from './commands/delete';
 export { importAccountHandler } from './commands/import';
 export { listAccountsHandler } from './commands/list';
-export { viewAccountHandler } from './commands/view';
->>>>>>> 54429ffa
+export { viewAccountHandler } from './commands/view';