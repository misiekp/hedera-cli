/**
 * Account View Command Handler
 * Handles viewing account details using the Core API
 */
import { CommandHandlerArgs } from '../../../core/plugins/plugin.interface';
import { formatError } from '../../../utils/errors';
import { ZustandAccountStateHelper } from '../zustand-state-helper';

async function viewAccountHandler(args: CommandHandlerArgs) {
  const { api, logger } = args;

  // Initialize Zustand state helper
  const accountState = new ZustandAccountStateHelper(api.state, logger);

  // Extract command arguments
  const accountIdOrName = args.args['accountIdOrName'] as string;

  logger.log(`Viewing account details: ${accountIdOrName}`);

  try {
    // Check if it's a name (stored in state) or account ID
    let accountId = accountIdOrName;
<<<<<<< HEAD
    const account = accountState.loadAccount(accountIdOrName);
=======
    const account = await accountState.loadAccount(accountIdOrName);
>>>>>>> 54429ffa

    if (account) {
      accountId = account.accountId;
      logger.log(`Found account in state: ${account.name}`);
    }

    // Get account info from mirror node
    const accountInfo = await api.mirror.getAccount(accountId);

    logger.log(`📋 Account Details:`);
    logger.log(`   Account ID: ${accountInfo.accountId}`);
    logger.log(`   Balance: ${accountInfo.balance.balance} tinybars`);
    logger.log(`   EVM Address: ${accountInfo.evmAddress || 'N/A'}`);
    logger.log(`   Public Key: ${accountInfo.accountPublicKey || 'N/A'}`);
    logger.log(`   Balance Timestamp: ${accountInfo.balance.timestamp}`);

    process.exit(0);
  } catch (error: unknown) {
    logger.error(formatError('❌ Failed to view account', error));
    process.exit(1);
  }
}<|MERGE_RESOLUTION|>--- conflicted
+++ resolved
@@ -6,7 +6,7 @@
 import { formatError } from '../../../utils/errors';
 import { ZustandAccountStateHelper } from '../zustand-state-helper';
 
-async function viewAccountHandler(args: CommandHandlerArgs) {
+export async function viewAccountHandler(args: CommandHandlerArgs) {
   const { api, logger } = args;
 
   // Initialize Zustand state helper
@@ -20,11 +20,7 @@
   try {
     // Check if it's a name (stored in state) or account ID
     let accountId = accountIdOrName;
-<<<<<<< HEAD
     const account = accountState.loadAccount(accountIdOrName);
-=======
-    const account = await accountState.loadAccount(accountIdOrName);
->>>>>>> 54429ffa
 
     if (account) {
       accountId = account.accountId;
