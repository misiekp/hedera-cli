import type { Transaction as HederaTransaction } from '@hashgraph/sdk';

/**
 * Interface for transaction signing and execution
 * All transaction services must implement this interface
 */
export interface TransactionService {
  /**
   * Sign and execute a transaction in one operation
   */
  signAndExecute(transaction: HederaTransaction): Promise<TransactionResult>;

  /**
<<<<<<< HEAD
   * Sign and execute a transaction using a specific private key
   */
  signAndExecuteWithKey(
    transaction: any,
    privateKey: string,
  ): Promise<TransactionResult>;

  /**
   * Sign a transaction without executing it
   */
  sign(transaction: HederaTransaction): Promise<SignedTransaction>;

  /**
   * Sign a transaction using a specific private key without executing it
   */
  signWithKey(transaction: any, privateKey: string): Promise<SignedTransaction>;

  /**
   * Execute a pre-signed transaction
   */
  execute(signedTransaction: SignedTransaction): Promise<TransactionResult>;

  /**
   * Get the status of a transaction
   */
  getStatus(transactionId: string): Promise<TransactionStatus>;
=======
   * Sign and execute a transaction with specific signer
   */
  signAndExecuteWith(
    tx: HederaTransaction,
    signer: SignerRef,
  ): Promise<TransactionResult>;
>>>>>>> b2902cbd
}

// Result types
export interface TransactionResult {
  transactionId: string;
  success: boolean;
  receipt: TransactionReceipt;
  accountId?: string;
  tokenId?: string;
  topicId?: string;
  topicSequenceNumber?: number;
}

export interface TransactionStatus {
  status: 'pending' | 'success' | 'failed';
  transactionId: string;
  error?: string;
}

export interface TransactionReceipt {
  status: TransactionStatus;
  accountId?: string;
  tokenId?: string;
  topicId?: string;
  topicSequenceNumber?: number;
}

export type SignerRef = {
  keyRefId?: string;
  publicKey?: string;
};<|MERGE_RESOLUTION|>--- conflicted
+++ resolved
@@ -11,41 +11,12 @@
   signAndExecute(transaction: HederaTransaction): Promise<TransactionResult>;
 
   /**
-<<<<<<< HEAD
-   * Sign and execute a transaction using a specific private key
-   */
-  signAndExecuteWithKey(
-    transaction: any,
-    privateKey: string,
-  ): Promise<TransactionResult>;
-
-  /**
-   * Sign a transaction without executing it
-   */
-  sign(transaction: HederaTransaction): Promise<SignedTransaction>;
-
-  /**
-   * Sign a transaction using a specific private key without executing it
-   */
-  signWithKey(transaction: any, privateKey: string): Promise<SignedTransaction>;
-
-  /**
-   * Execute a pre-signed transaction
-   */
-  execute(signedTransaction: SignedTransaction): Promise<TransactionResult>;
-
-  /**
-   * Get the status of a transaction
-   */
-  getStatus(transactionId: string): Promise<TransactionStatus>;
-=======
    * Sign and execute a transaction with specific signer
    */
   signAndExecuteWith(
     tx: HederaTransaction,
     signer: SignerRef,
   ): Promise<TransactionResult>;
->>>>>>> b2902cbd
 }
 
 // Result types
