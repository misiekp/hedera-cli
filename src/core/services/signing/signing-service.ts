--- conflicted
+++ resolved
@@ -37,66 +37,7 @@
     void this.initializeCredentials();
   }
 
-<<<<<<< HEAD
-  /**
-   * Helper function to prepare TransactionResult based on receipt contents
-   * Extracts transaction-specific fields from the receipt
-   */
-  private prepareTransactionResult(
-    response: TransactionResponse,
-    receipt: TransactionReceipt,
-  ): TransactionResult {
-    const transactionId = response.transactionId.toString();
-    const success = receipt.status === Status.Success;
-
-    // Base result object
-    const result: TransactionResult = {
-      transactionId,
-      success,
-      receipt: {
-        status: {
-          status: success ? 'success' : 'failed',
-          transactionId,
-        },
-      },
-    };
-
-    // Extract accountId for account creation transactions
-    if (receipt.accountId) {
-      result.accountId = receipt.accountId.toString();
-      this.logger.debug(`[SIGNING] Extracted accountId: ${result.accountId}`);
-    }
-
-    // Extract tokenId for token creation transactions
-    if (receipt.tokenId) {
-      result.tokenId = receipt.tokenId.toString();
-      this.logger.debug(`[SIGNING] Extracted tokenId: ${result.tokenId}`);
-    }
-
-    // Extract topicId for topic creation transactions
-    if (receipt.topicId) {
-      result.topicId = receipt.topicId.toString();
-      this.logger.debug(`[SIGNING] Extracted topicId: ${result.topicId}`);
-    }
-
-    // Extract topicSequenceNumber for topic message submit transactions
-    if (
-      receipt.topicSequenceNumber !== undefined &&
-      receipt.topicSequenceNumber !== null
-    ) {
-      result.topicSequenceNumber = Number(receipt.topicSequenceNumber);
-      this.logger.debug(
-        `[SIGNING] Extracted topicSequenceNumber: ${result.topicSequenceNumber}`,
-      );
-    }
-
-    return result;
-  }
-
-  private async initializeCredentials(): Promise<void> {
-=======
   private initializeCredentials(): void {
->>>>>>> b2902cbd
     this.logger.debug('[SIGNING] Initializing credentials');
 
     // Get network from NetworkService
@@ -144,72 +85,35 @@
         `[SIGNING] Transaction executed successfully: ${response.transactionId.toString()}`,
       );
 
-      // Use helper to prepare the result based on transaction type
-      return this.prepareTransactionResult(response, receipt);
+      // Extract account ID for account creation transactions
+      let accountId: string | undefined;
+      if (receipt.accountId) {
+        accountId = receipt.accountId.toString();
+      }
+
+      return {
+        transactionId: response.transactionId.toString(),
+        success: receipt.status === Status.Success,
+        accountId,
+        receipt: {
+          status: {
+            status: receipt.status === Status.Success ? 'success' : 'failed',
+            transactionId: response.transactionId.toString(),
+          },
+        },
+      };
     } catch (error) {
       console.error(`[SIGNING] Transaction execution failed:`, error);
       throw error;
     }
   }
 
-<<<<<<< HEAD
-  /**
-   * Sign and execute a transaction using a specific private key
-   */
-  async signAndExecuteWithKey(
-    transaction: any,
-    privateKey: string,
-  ): Promise<TransactionResult> {
-    this.logger.debug(
-      `[SIGNING] Signing and executing transaction with custom key`,
-    );
-
-    try {
-      // Parse the private key
-      const customKey = PrivateKey.fromString(privateKey);
-
-      // Freeze the transaction first
-      transaction.freezeWith(this.client);
-
-      // Sign with the custom key
-      transaction.sign(customKey);
-
-      // Execute the signed transaction
-      const response: TransactionResponse = await transaction.execute(
-        this.client,
-      );
-      const receipt: TransactionReceipt = await response.getReceipt(
-        this.client,
-      );
-
-      this.logger.debug(
-        `[SIGNING] Transaction executed successfully with custom key: ${response.transactionId}`,
-      );
-
-      // Use helper to prepare the result based on transaction type
-      return this.prepareTransactionResult(response, receipt);
-    } catch (error) {
-      console.error(
-        `[SIGNING] Transaction execution with custom key failed:`,
-        error,
-      );
-      throw error;
-    }
-  }
-
-  /**
-   * Sign a transaction without executing it
-   */
-  async sign(transaction: HederaTransaction): Promise<SignedTransaction> {
-    this.logger.debug(`[SIGNING] Signing transaction`);
-=======
   // New API: minimal delegations to preserve behavior
   async signAndExecuteWith(
     transaction: HederaTransaction,
     signer: SignerRef,
   ): Promise<TransactionResult> {
     const keyRefId = this.resolveSignerRef(signer);
->>>>>>> b2902cbd
 
     transaction.freezeWith(this.client);
 
@@ -235,43 +139,8 @@
   }
 
   /**
-<<<<<<< HEAD
-   * Sign a transaction using a specific private key without executing it
-   */
-  async signWithKey(
-    transaction: any,
-    privateKey: string,
-  ): Promise<SignedTransaction> {
-    this.logger.debug(`[SIGNING] Signing transaction with custom key`);
-
-    try {
-      // Parse the private key
-      const customKey = PrivateKey.fromString(privateKey);
-
-      // Freeze the transaction first
-      transaction.freezeWith(this.client);
-
-      // Sign the transaction with the custom key
-      const signedTransaction = await transaction.sign(customKey);
-
-      return {
-        transactionId: `signed-${Date.now()}`,
-      };
-    } catch (error) {
-      console.error(
-        `[SIGNING] Transaction signing with custom key failed:`,
-        error,
-      );
-      throw error;
-    }
-  }
-
-  /**
-   * Execute a pre-signed transaction
-=======
    * Resolve a SignerRef to a keyRefId for signing.
    * Supports both keyRefId and publicKey directly.
->>>>>>> b2902cbd
    */
   private resolveSignerRef(signer: SignerRef): string {
     if (!signer) throw new Error('[SIGNING] signer ref is required');
