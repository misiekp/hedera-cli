--- conflicted
+++ resolved
@@ -10,7 +10,6 @@
 import { KeyManagementService } from '../credentials-state/credentials-state-service.interface';
 import { NetworkService } from '../network/network-service.interface';
 import type { SignerRef } from './signing-service.interface';
-import type { SupportedNetwork } from '../../types/shared.types';
 import {
   Client,
   TransactionResponse,
@@ -41,9 +40,7 @@
     this.logger.debug('[SIGNING] Creating client for current network');
 
     // Get current network from NetworkService
-    const currentNetwork = this.networkService.getCurrentNetwork();
-
-    const network = currentNetwork as SupportedNetwork;
+    const network = this.networkService.getCurrentNetwork();
 
     // Use credentials-state to create client without exposing private keys
     return this.credentialsState.createClient(network);
@@ -78,18 +75,8 @@
       );
 
       // Execute the transaction
-<<<<<<< HEAD
       const response: TransactionResponse = await transaction.execute(client);
       const receipt: TransactionReceipt = await response.getReceipt(client);
-=======
-      const response: TransactionResponse = await transaction.execute(
-        this.client,
-      );
-
-      const receipt: TransactionReceipt = await response.getReceipt(
-        this.client,
-      );
->>>>>>> 75efb521
 
       this.logger.debug(
         `[SIGNING] Transaction executed successfully: ${response.transactionId.toString()}`,
