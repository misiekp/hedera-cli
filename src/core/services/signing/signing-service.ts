/**
 * Real implementation of Signing Service
 * Uses Hedera SDK to sign and execute transactions
 */
import {
  TransactionService,
  TransactionResult,
} from './signing-service.interface';
import { Logger } from '../logger/logger-service.interface';
import { KeyManagementService } from '../credentials-state/credentials-state-service.interface';
import { NetworkService } from '../network/network-service.interface';
import type { SignerRef } from './signing-service.interface';
import {
  Client,
  TransactionResponse,
  TransactionReceipt,
  Status,
  Transaction as HederaTransaction,
} from '@hashgraph/sdk';

export class TransactionServiceImpl implements TransactionService {
  private logger: Logger;
  private credentialsState: KeyManagementService;
  private networkService: NetworkService;

  constructor(
    logger: Logger,
    credentialsState: KeyManagementService,
    networkService: NetworkService,
  ) {
    this.logger = logger;
    this.credentialsState = credentialsState;
    this.networkService = networkService;
  }

  /**
   * Get a fresh Hedera client for the current network
   */
  private getClient(): Client {
    this.logger.debug('[SIGNING] Creating client for current network');

    // Get current network from NetworkService
    const network = this.networkService.getCurrentNetwork();

    // Use credentials-state to create client without exposing private keys
    return this.credentialsState.createClient(network);
  }

  /**
   * Sign and execute a transaction in one operation
   */
  async signAndExecute(
    transaction: HederaTransaction,
  ): Promise<TransactionResult> {
    this.logger.debug(`[SIGNING] Signing and executing transaction`);

    try {
      // Get fresh client for current network
      const client = this.getClient();

      // Get default operator keyRefId for signing
      const mapping =
        this.credentialsState.getDefaultOperator() ||
        this.credentialsState.ensureDefaultFromEnv();
      if (!mapping) {
        throw new Error('[SIGNING] No default operator configured');
      }

      transaction.freezeWith(client);

      // Sign using credentials-state without exposing private key
      await this.credentialsState.signTransaction(
        transaction,
        mapping.keyRefId,
      );

      // Execute the transaction
<<<<<<< HEAD
      const response: TransactionResponse = await transaction.execute(
        this.client,
      );

      const receipt: TransactionReceipt = await response.getReceipt(
        this.client,
      );
=======
      const response: TransactionResponse = await transaction.execute(client);
      const receipt: TransactionReceipt = await response.getReceipt(client);
>>>>>>> 6007dcce

      this.logger.debug(
        `[SIGNING] Transaction executed successfully: ${response.transactionId.toString()}`,
      );

      // Extract IDs from receipt based on transaction type
      let accountId: string | undefined;
      let tokenId: string | undefined;

      if (receipt.accountId) {
        accountId = receipt.accountId.toString();
      }

<<<<<<< HEAD
      if (receipt.tokenId) {
        tokenId = receipt.tokenId.toString();
=======
      // Extract topic ID for topic creation transactions
      let topicId: string | undefined;
      if (receipt.topicId) {
        topicId = receipt.topicId.toString();
>>>>>>> 6007dcce
      }

      return {
        transactionId: response.transactionId.toString(),
        success: receipt.status === Status.Success,
        accountId,
<<<<<<< HEAD
        tokenId,
=======
        topicId,
>>>>>>> 6007dcce
        receipt: {
          status: {
            status: receipt.status === Status.Success ? 'success' : 'failed',
            transactionId: response.transactionId.toString(),
          },
        },
      };
    } catch (error) {
      console.error(`[SIGNING] Transaction execution failed:`, error);
      throw error;
    }
  }

  // New API: minimal delegations to preserve behavior
  async signAndExecuteWith(
    transaction: HederaTransaction,
    signer: SignerRef,
  ): Promise<TransactionResult> {
    // Get fresh client for current network
    const client = this.getClient();
    const keyRefId = this.resolveSignerRef(signer);

    transaction.freezeWith(client);

    // Sign using credentials-state without exposing private key
    await this.credentialsState.signTransaction(transaction, keyRefId);

    // Execute the transaction
    const response: TransactionResponse = await transaction.execute(client);
    const receipt: TransactionReceipt = await response.getReceipt(client);

    // Extract topic ID for topic creation transactions
    let topicId: string | undefined;
    if (receipt.topicId) {
      topicId = receipt.topicId.toString();
    }

    // Extract IDs from receipt based on transaction type
    let accountId: string | undefined;
    let tokenId: string | undefined;

    if (receipt.accountId) {
      accountId = receipt.accountId.toString();
    }

    if (receipt.tokenId) {
      tokenId = receipt.tokenId.toString();
    }

    return {
      transactionId: response.transactionId.toString(),
      success: receipt.status === Status.Success,
<<<<<<< HEAD
      accountId,
      tokenId,
=======
      topicId,
>>>>>>> 6007dcce
      receipt: {
        status: {
          status: receipt.status === Status.Success ? 'success' : 'failed',
          transactionId: response.transactionId.toString(),
        },
      },
    };
  }

  /**
   * Resolve a SignerRef to a keyRefId for signing.
   * Supports both keyRefId and publicKey directly.
   */
  private resolveSignerRef(signer: SignerRef): string {
    if (!signer) throw new Error('[SIGNING] signer ref is required');

    // If direct keyRefId provided, validate it exists
    if (signer.keyRefId) {
      const pub = this.credentialsState.getPublicKey(signer.keyRefId);
      if (!pub) {
        throw new Error(
          `[SIGNING] Unknown keyRefId: ${signer.keyRefId}. Use 'hcli keys list' to inspect available keys.`,
        );
      }
      return signer.keyRefId;
    }

    // If publicKey provided, find the corresponding keyRefId
    if (signer.publicKey) {
      const keyRefId = this.credentialsState.findByPublicKey(signer.publicKey);
      if (!keyRefId) {
        throw new Error(
          `[SIGNING] No keyRefId found for public key: ${signer.publicKey}`,
        );
      }
      return keyRefId;
    }

    throw new Error(
      '[SIGNING] SignerRef must provide either keyRefId or publicKey',
    );
  }
}<|MERGE_RESOLUTION|>--- conflicted
+++ resolved
@@ -75,18 +75,8 @@
       );
 
       // Execute the transaction
-<<<<<<< HEAD
-      const response: TransactionResponse = await transaction.execute(
-        this.client,
-      );
-
-      const receipt: TransactionReceipt = await response.getReceipt(
-        this.client,
-      );
-=======
       const response: TransactionResponse = await transaction.execute(client);
       const receipt: TransactionReceipt = await response.getReceipt(client);
->>>>>>> 6007dcce
 
       this.logger.debug(
         `[SIGNING] Transaction executed successfully: ${response.transactionId.toString()}`,
@@ -100,26 +90,22 @@
         accountId = receipt.accountId.toString();
       }
 
-<<<<<<< HEAD
       if (receipt.tokenId) {
         tokenId = receipt.tokenId.toString();
-=======
+      }
+
       // Extract topic ID for topic creation transactions
       let topicId: string | undefined;
       if (receipt.topicId) {
         topicId = receipt.topicId.toString();
->>>>>>> 6007dcce
       }
 
       return {
         transactionId: response.transactionId.toString(),
         success: receipt.status === Status.Success,
         accountId,
-<<<<<<< HEAD
         tokenId,
-=======
         topicId,
->>>>>>> 6007dcce
         receipt: {
           status: {
             status: receipt.status === Status.Success ? 'success' : 'failed',
@@ -172,12 +158,9 @@
     return {
       transactionId: response.transactionId.toString(),
       success: receipt.status === Status.Success,
-<<<<<<< HEAD
       accountId,
       tokenId,
-=======
       topicId,
->>>>>>> 6007dcce
       receipt: {
         status: {
           status: receipt.status === Status.Success ? 'success' : 'failed',
