/**
 * Real implementation of Signing Service
 * Uses Hedera SDK to sign and execute transactions
 */
import {
  TxExecutionService,
  TransactionResult,
} from './tx-execution-service.interface';
import { Logger } from '../logger/logger-service.interface';
import { KmsService } from '../kms/kms-service.interface';
import { NetworkService } from '../network/network-service.interface';
import type { SignerRef } from './tx-execution-service.interface';
import {
  Client,
  TransactionResponse,
  TransactionReceipt,
  Status,
  Transaction as HederaTransaction,
} from '@hashgraph/sdk';

export class TxExecutionServiceImpl implements TxExecutionService {
  private logger: Logger;
  private kms: KmsService;
  private networkService: NetworkService;

  constructor(
    logger: Logger,
    kmsState: KmsService,
    networkService: NetworkService,
  ) {
    this.logger = logger;
    this.kms = kmsState;
    this.networkService = networkService;
  }

  /**
   * Get a fresh Hedera client for the current network
   */
  private getClient(): Client {
    this.logger.debug('[TX-EXECUTION] Creating client for current network');

    // Get current network from NetworkService
    const network = this.networkService.getCurrentNetwork();

    // Use credentials-state to create client without exposing private keys
    return this.kms.createClient(network);
  }

  /**
   * Sign and execute a transaction in one operation
   */
  async signAndExecute(
    transaction: HederaTransaction,
  ): Promise<TransactionResult> {
    this.logger.debug(`[TX-EXECUTION] Signing and executing transaction`);

    try {
      // Get fresh client for current network
      const client = this.getClient();

<<<<<<< HEAD
      // Get operator keyRefId for signing
      const currentNetwork = this.networkService.getCurrentNetwork();
      const mapping = this.networkService.getOperator(currentNetwork);
=======
      // Get default operator keyRefId for signing
      const mapping =
        this.kms.getDefaultOperator() || this.kms.ensureDefaultFromEnv();
>>>>>>> 3bab85ec
      if (!mapping) {
        throw new Error('[TX-EXECUTION] No default operator configured');
      }

      if (!transaction.isFrozen()) {
        transaction.freezeWith(client);
      }

      // Sign using credentials-state without exposing private key
      await this.kms.signTransaction(transaction, mapping.keyRefId);

      // Execute the transaction
      const response: TransactionResponse = await transaction.execute(client);
      const receipt: TransactionReceipt = await response.getReceipt(client);

      this.logger.debug(
        `[TX-EXECUTION] Transaction executed successfully: ${response.transactionId.toString()}`,
      );

      // Extract IDs from receipt based on transaction type
      let accountId: string | undefined;
      let tokenId: string | undefined;

      if (receipt.accountId) {
        accountId = receipt.accountId.toString();
      }

      if (receipt.tokenId) {
        tokenId = receipt.tokenId.toString();
      }

      // Extract topic ID for topic creation transactions
      let topicId: string | undefined;
      if (receipt.topicId) {
        topicId = receipt.topicId.toString();
      }

      return {
        transactionId: response.transactionId.toString(),
        success: receipt.status === Status.Success,
        accountId,
        tokenId,
        topicId,
        receipt: {
          status: {
            status: receipt.status === Status.Success ? 'success' : 'failed',
            transactionId: response.transactionId.toString(),
          },
        },
      };
    } catch (error) {
      console.error(`[TX-EXECUTION] Transaction execution failed:`, error);
      throw error;
    }
  }

  // New API: minimal delegations to preserve behavior
  async signAndExecuteWith(
    transaction: HederaTransaction,
    signer: SignerRef,
  ): Promise<TransactionResult> {
    // Get fresh client for current network
    const client = this.getClient();
    const keyRefId = this.resolveSignerRef(signer);

    if (!transaction.isFrozen()) {
      transaction.freezeWith(client);
    }

    // Sign using credentials-state without exposing private key
    await this.kms.signTransaction(transaction, keyRefId);

    // Execute the transaction
    const response: TransactionResponse = await transaction.execute(client);
    const receipt: TransactionReceipt = await response.getReceipt(client);

    // Extract topic ID for topic creation transactions
    let topicId: string | undefined;
    if (receipt.topicId) {
      topicId = receipt.topicId.toString();
    }

    // Extract IDs from receipt based on transaction type
    let accountId: string | undefined;
    let tokenId: string | undefined;

    if (receipt.accountId) {
      accountId = receipt.accountId.toString();
    }

    if (receipt.tokenId) {
      tokenId = receipt.tokenId.toString();
    }

    return {
      transactionId: response.transactionId.toString(),
      success: receipt.status === Status.Success,
      accountId,
      tokenId,
      topicId,
      receipt: {
        status: {
          status: receipt.status === Status.Success ? 'success' : 'failed',
          transactionId: response.transactionId.toString(),
        },
      },
    };
  }

  freezeTx(transaction: HederaTransaction) {
    const client = this.getClient();
    return transaction.freezeWith(client);
  }

  /**
   * Resolve a SignerRef to a keyRefId for signing.
   * Supports both keyRefId and publicKey directly.
   */
  private resolveSignerRef(signer: SignerRef): string {
    if (!signer) throw new Error('[TX-EXECUTION] signer ref is required');

    // If direct keyRefId provided, validate it exists
    if (signer.keyRefId) {
      const pub = this.kms.getPublicKey(signer.keyRefId);
      if (!pub) {
        throw new Error(
          `[TX-EXECUTION] Unknown keyRefId: ${signer.keyRefId}. Use 'hcli keys list' to inspect available keys.`,
        );
      }
      return signer.keyRefId;
    }

    // If publicKey provided, find the corresponding keyRefId
    if (signer.publicKey) {
      const keyRefId = this.kms.findByPublicKey(signer.publicKey);
      if (!keyRefId) {
        throw new Error(
          `[TX-EXECUTION] No keyRefId found for public key: ${signer.publicKey}`,
        );
      }
      return keyRefId;
    }

    throw new Error(
      '[TX-EXECUTION] SignerRef must provide either keyRefId or publicKey',
    );
  }
}<|MERGE_RESOLUTION|>--- conflicted
+++ resolved
@@ -58,15 +58,9 @@
       // Get fresh client for current network
       const client = this.getClient();
 
-<<<<<<< HEAD
       // Get operator keyRefId for signing
       const currentNetwork = this.networkService.getCurrentNetwork();
       const mapping = this.networkService.getOperator(currentNetwork);
-=======
-      // Get default operator keyRefId for signing
-      const mapping =
-        this.kms.getDefaultOperator() || this.kms.ensureDefaultFromEnv();
->>>>>>> 3bab85ec
       if (!mapping) {
         throw new Error('[TX-EXECUTION] No default operator configured');
       }
