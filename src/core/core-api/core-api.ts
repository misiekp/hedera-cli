/**
 * Core API Implementation
 * Combines all services into a single Core API instance
 */
import { CoreAPI } from './core-api.interface';
<<<<<<< HEAD
import { AccountTransactionService } from '../services/accounts/account-transaction-service.interface';
import { TokenTransactionService } from '../services/tokens/token-transaction-service.interface';
import { SigningService } from '../services/signing/signing-service.interface';
=======
import { AccountService } from '../services/account/account-transaction-service.interface';
import { TransactionService } from '../services/signing/signing-service.interface';
>>>>>>> b2902cbd
import { StateService } from '../services/state/state-service.interface';
import { HederaMirrornodeService } from '../services/mirrornode/hedera-mirrornode-service.interface';
import { NetworkService } from '../services/network/network-service.interface';
import { ConfigService } from '../services/config/config-service.interface';
import { Logger } from '../services/logger/logger-service.interface';
<<<<<<< HEAD
import { CredentialsService } from '../services/credentials/credentials-service.interface';
import { AccountTransactionServiceImpl } from '../services/accounts/account-transaction-service';
import { TokenTransactionServiceImpl } from '../services/tokens/token-transaction-service';
import { SigningServiceImpl } from '../services/signing/signing-service';
=======
import { AccountServiceImpl } from '../services/account/account-transaction-service';
import { TransactionServiceImpl } from '../services/signing/signing-service';
>>>>>>> b2902cbd
import { ZustandGenericStateServiceImpl } from '../services/state/state-service';
import { HederaMirrornodeServiceDefaultImpl } from '../services/mirrornode/hedera-mirrornode-service';
import { LedgerId } from '@hashgraph/sdk';
import { MockNetworkService } from '../services/network/network-service';
import { MockConfigService } from '../services/config/config-service';
import { MockLoggerService } from '../services/logger/logger-service';
import { HbarService } from '../services/hbar/hbar-service.interface';
import { HbarServiceImpl } from '../services/hbar/hbar-service';
import { AliasManagementService } from '../services/alias/alias-service.interface';
import { AliasManagementServiceImpl } from '../services/alias/alias-service';
import { KeyManagementService } from '../services/credentials-state/credentials-state-service.interface';
import { KeyManagementServiceImpl } from '../services/credentials-state/credentials-state-service';

export class CoreAPIImplementation implements CoreAPI {
<<<<<<< HEAD
  public accountTransactions: AccountTransactionService;
  public tokenTransactions: TokenTransactionService;
  public signing: SigningService;
=======
  public accountTransactions: AccountService;
  public signing: TransactionService;
>>>>>>> b2902cbd
  public state: StateService;
  public mirror: HederaMirrornodeService;
  public network: NetworkService;
  public config: ConfigService;
  public logger: Logger;
  public alias: AliasManagementService;
  public credentialsState: KeyManagementService;
  public hbar?: HbarService;

  constructor() {
    this.logger = new MockLoggerService();
    this.state = new ZustandGenericStateServiceImpl(this.logger);

    this.network = new MockNetworkService();

    // Initialize all services with dependencies
    this.accountTransactions = new AccountServiceImpl(this.logger);
    // Initialize new services
    this.alias = new AliasManagementServiceImpl(this.state, this.logger);
    this.credentialsState = new KeyManagementServiceImpl(
      this.logger,
      this.state,
    );
    this.signing = new TransactionServiceImpl(
      this.logger,
      this.credentialsState,
      this.network,
    );
<<<<<<< HEAD

    // Initialize all services with dependencies
    this.accountTransactions = new AccountTransactionServiceImpl(this.logger);
    this.tokenTransactions = new TokenTransactionServiceImpl(this.logger);
    this.signing = new SigningServiceImpl(this.logger, this.credentials);
=======
>>>>>>> b2902cbd
    // Convert network string to LedgerId
    const networkString = this.network.getCurrentNetwork();
    let ledgerId: LedgerId;
    switch (networkString) {
      case 'mainnet':
        ledgerId = LedgerId.MAINNET;
        break;
      case 'testnet':
        ledgerId = LedgerId.TESTNET;
        break;
      case 'previewnet':
        ledgerId = LedgerId.PREVIEWNET;
        break;
      default:
        throw `Network not supported yet: ${networkString}`;
    }

    this.mirror = new HederaMirrornodeServiceDefaultImpl(ledgerId);
    this.config = new MockConfigService();

    this.hbar = new HbarServiceImpl(this.logger);
  }
}

/**
 * Factory function to create a Core API instance
 */
export function createCoreAPI(): CoreAPI {
  return new CoreAPIImplementation();
}<|MERGE_RESOLUTION|>--- conflicted
+++ resolved
@@ -3,28 +3,15 @@
  * Combines all services into a single Core API instance
  */
 import { CoreAPI } from './core-api.interface';
-<<<<<<< HEAD
-import { AccountTransactionService } from '../services/accounts/account-transaction-service.interface';
-import { TokenTransactionService } from '../services/tokens/token-transaction-service.interface';
-import { SigningService } from '../services/signing/signing-service.interface';
-=======
 import { AccountService } from '../services/account/account-transaction-service.interface';
 import { TransactionService } from '../services/signing/signing-service.interface';
->>>>>>> b2902cbd
 import { StateService } from '../services/state/state-service.interface';
 import { HederaMirrornodeService } from '../services/mirrornode/hedera-mirrornode-service.interface';
 import { NetworkService } from '../services/network/network-service.interface';
 import { ConfigService } from '../services/config/config-service.interface';
 import { Logger } from '../services/logger/logger-service.interface';
-<<<<<<< HEAD
-import { CredentialsService } from '../services/credentials/credentials-service.interface';
-import { AccountTransactionServiceImpl } from '../services/accounts/account-transaction-service';
-import { TokenTransactionServiceImpl } from '../services/tokens/token-transaction-service';
-import { SigningServiceImpl } from '../services/signing/signing-service';
-=======
 import { AccountServiceImpl } from '../services/account/account-transaction-service';
 import { TransactionServiceImpl } from '../services/signing/signing-service';
->>>>>>> b2902cbd
 import { ZustandGenericStateServiceImpl } from '../services/state/state-service';
 import { HederaMirrornodeServiceDefaultImpl } from '../services/mirrornode/hedera-mirrornode-service';
 import { LedgerId } from '@hashgraph/sdk';
@@ -39,14 +26,8 @@
 import { KeyManagementServiceImpl } from '../services/credentials-state/credentials-state-service';
 
 export class CoreAPIImplementation implements CoreAPI {
-<<<<<<< HEAD
-  public accountTransactions: AccountTransactionService;
-  public tokenTransactions: TokenTransactionService;
-  public signing: SigningService;
-=======
   public accountTransactions: AccountService;
   public signing: TransactionService;
->>>>>>> b2902cbd
   public state: StateService;
   public mirror: HederaMirrornodeService;
   public network: NetworkService;
@@ -75,14 +56,6 @@
       this.credentialsState,
       this.network,
     );
-<<<<<<< HEAD
-
-    // Initialize all services with dependencies
-    this.accountTransactions = new AccountTransactionServiceImpl(this.logger);
-    this.tokenTransactions = new TokenTransactionServiceImpl(this.logger);
-    this.signing = new SigningServiceImpl(this.logger, this.credentials);
-=======
->>>>>>> b2902cbd
     // Convert network string to LedgerId
     const networkString = this.network.getCurrentNetwork();
     let ledgerId: LedgerId;
@@ -97,7 +70,7 @@
         ledgerId = LedgerId.PREVIEWNET;
         break;
       default:
-        throw `Network not supported yet: ${networkString}`;
+        ledgerId = LedgerId.TESTNET;
     }
 
     this.mirror = new HederaMirrornodeServiceDefaultImpl(ledgerId);
