--- conflicted
+++ resolved
@@ -10,13 +10,8 @@
 import { NetworkService } from '../services/network/network-service.interface';
 import { ConfigService } from '../services/config/config-service.interface';
 import { Logger } from '../services/logger/logger-service.interface';
-<<<<<<< HEAD
-import { AccountTransactionServiceImpl } from '../services/accounts/account-transaction-service';
-import { SigningServiceImpl } from '../services/signing/signing-service';
-=======
 import { AccountServiceImpl } from '../services/account/account-transaction-service';
 import { TransactionServiceImpl } from '../services/signing/signing-service';
->>>>>>> 7868ba83
 import { ZustandGenericStateServiceImpl } from '../services/state/state-service';
 import { HederaMirrornodeServiceDefaultImpl } from '../services/mirrornode/hedera-mirrornode-service';
 import { LedgerId } from '@hashgraph/sdk';
@@ -27,13 +22,8 @@
 import { HbarServiceImpl } from '../services/hbar/hbar-service';
 import { AliasManagementService } from '../services/alias/alias-service.interface';
 import { AliasManagementServiceImpl } from '../services/alias/alias-service';
-<<<<<<< HEAD
-import { CredentialsStateService } from '../services/credentials-state/credentials-state-service.interface';
-import { CredentialsStateServiceImpl } from '../services/credentials-state/credentials-state-service';
-=======
 import { KeyManagementService } from '../services/credentials-state/credentials-state-service.interface';
 import { KeyManagementServiceImpl } from '../services/credentials-state/credentials-state-service';
->>>>>>> 7868ba83
 
 export class CoreAPIImplementation implements CoreAPI {
   public accountTransactions: AccountService;
@@ -44,11 +34,7 @@
   public config: ConfigService;
   public logger: Logger;
   public alias: AliasManagementService;
-<<<<<<< HEAD
-  public credentialsState: CredentialsStateService;
-=======
   public credentialsState: KeyManagementService;
->>>>>>> 7868ba83
   public hbar?: HbarService;
 
   constructor() {
@@ -58,17 +44,11 @@
     this.network = new MockNetworkService();
 
     // Initialize all services with dependencies
-<<<<<<< HEAD
-    this.accountTransactions = new AccountTransactionServiceImpl(this.logger);
-    // Initialize new services
-    this.alias = new AliasManagementServiceImpl(
-=======
     this.accountTransactions = new AccountServiceImpl(this.logger);
     // Initialize new services
     this.alias = new AliasManagementServiceImpl(this.state, this.logger);
     this.credentialsState = new KeyManagementServiceImpl(
       this.logger,
->>>>>>> 7868ba83
       this.state,
     );
     this.signing = new TransactionServiceImpl(
@@ -76,18 +56,6 @@
       this.credentialsState,
       this.network,
     );
-<<<<<<< HEAD
-    this.credentialsState = new CredentialsStateServiceImpl(
-      this.logger,
-      this.state,
-    );
-    this.signing = new SigningServiceImpl(
-      this.logger,
-      this.credentialsState,
-      this.network,
-    );
-=======
->>>>>>> 7868ba83
     // Convert network string to LedgerId
     const networkString = this.network.getCurrentNetwork();
     let ledgerId: LedgerId;
