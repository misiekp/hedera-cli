--- conflicted
+++ resolved
@@ -34,24 +34,17 @@
   constructor() {
     this.logger = new MockLoggerService();
     this.state = new ZustandGenericStateServiceImpl(this.logger);
-<<<<<<< HEAD
-    this.network = new MockNetworkService();
-=======
 
     this.network = new MockNetworkService();
 
     // Initialize credentials service
->>>>>>> 54429ffa
     this.credentials = new CredentialsServiceImpl(
       this.state,
       this.logger,
       this.network,
     );
 
-<<<<<<< HEAD
-=======
     // Initialize all services with dependencies
->>>>>>> 54429ffa
     this.accountTransactions = new AccountTransactionServiceImpl(this.logger);
     this.signing = new SigningServiceImpl(this.logger, this.credentials);
     // Convert network string to LedgerId
