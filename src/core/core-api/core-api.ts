--- conflicted
+++ resolved
@@ -61,14 +61,12 @@
       this.credentialsState,
       this.network,
     );
-<<<<<<< HEAD
 
     // Initialize all services with dependencies
     this.accountTransactions = new AccountServiceImpl(this.logger);
     this.tokens = new TokenServiceImpl(this.logger, this.signing);
-=======
     this.topic = new TopicServiceImpl();
->>>>>>> 99c90133
+
     // Convert network string to LedgerId
     const networkString = this.network.getCurrentNetwork();
     let ledgerId: LedgerId;
