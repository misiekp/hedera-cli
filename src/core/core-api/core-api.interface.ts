--- conflicted
+++ resolved
@@ -22,15 +22,14 @@
   accountTransactions: AccountService;
 
   /**
-<<<<<<< HEAD
    * Token operations (creation, transfer, association with execution)
    */
   tokens: TokenService;
-=======
+
+  /**
    * Topic transaction operations
    */
   topic: TopicService;
->>>>>>> 99c90133
 
   /**
    * Transaction signing and execution
