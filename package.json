--- conflicted
+++ resolved
@@ -55,17 +55,11 @@
   "license": "Apache-2.0",
   "dependencies": {
     "@hashgraph/sdk": "^2.62.0",
-<<<<<<< HEAD
     "@openzeppelin/contracts": "5.4.0",
-    "axios": "^1.11.0",
+    "axios": "^1.12.0",
     "colorette": "^2.0.20",
     "commander": "^14.0.0",
     "cosmiconfig": "^9.0.0",
-=======
-    "@openzeppelin/contracts": "^5.4.0",
-    "axios": "^1.12.0",
-    "commander": "^11.0.0",
->>>>>>> 9edcaad8
     "dotenv": "^16.4.7",
     "enquirer": "^2.4.1",
     "uuid": "^11.1.0",
